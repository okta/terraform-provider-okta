---
layout: 'okta'
page_title: 'Okta: okta_event_hook'
sidebar_current: 'docs-okta-resource-event-hook'
description: |-
  Creates an event hook.
---

# okta_event_hook

Creates an event hook.

This resource allows you to create and configure an event hook.

## Example Usage

```hcl
resource "okta_event_hook" "example" {
  name    = "example"
  events  = [
    "user.lifecycle.create",
    "user.lifecycle.delete.initiated",
  ]

  channel = {
    type    = "HTTP"
    version = "1.0.0"
    uri     = "https://example.com/test"
  }

  auth = {
    type  = "HEADER"
    key   = "Authorization"
    value = "123"
  }
}
```

## Argument Reference

The following arguments are supported:

- `name` - (Required) The event hook display name.

- `events` - (Required) The events that will be delivered to this hook. [See here for a list of supported events](https://developer.okta.com/docs/reference/api/event-types/?q=event-hook-eligible).

- `headers` - (Optional) Map of headers to send along in event hook request.

<<<<<<< HEAD
  - `key` - (Required) Header name.
  - `value` - (Required) Header value.

- `auth` - (Optional) Authentication required for event hook request.

  - `key` - (Required) Key to use for authentication, usually the header name, for example `"Authorization"`.
  - `value` - (Required) Authentication secret.
  - `type` - (Required) Auth type. Currently only `"HEADER"` is supported.

- `channel` - (Required) Details of the endpoint the event hook will hit.
  - `version` - (Required) The version of the channel. Currently only `"1.0.0"` is supported.
  - `uri` - (Required) The URI the hook will hit.
  - `type` - (Required) The type of hook to trigger. Currently only `"HTTP"` is supported.
=======
* `auth` - (Optional) Authentication required for event hook request.
  * `key` - (Required) Key to use for authentication, usually the header name, for example `"Authorization"`.
  * `value` - (Required) Authentication secret.
  * `type` - (Optional) Auth type. Currently, the only supported type is `"HEADER"`.

* `channel` - (Required) Details of the endpoint the event hook will hit.
  * `version` - (Required) The version of the channel. The currently-supported version is `"1.0.0"`.
  * `uri` - (Required) The URI the hook will hit.
  * `type` - (Optional) The type of hook to trigger. Currently, the only supported type is `"HTTP"`.
>>>>>>> 84b1f773

## Attributes Reference

- `id` - The ID of the event hooks.

## Import

An event hook can be imported via the Okta ID.

```
$ terraform import okta_event_hook.example <hook id>
```<|MERGE_RESOLUTION|>--- conflicted
+++ resolved
@@ -1,7 +1,7 @@
 ---
-layout: 'okta'
-page_title: 'Okta: okta_event_hook'
-sidebar_current: 'docs-okta-resource-event-hook'
+layout: "okta"
+page_title: "Okta: okta_event_hook"
+sidebar_current: "docs-okta-resource-event-hook"
 description: |-
   Creates an event hook.
 ---
@@ -46,31 +46,16 @@
 
 - `headers` - (Optional) Map of headers to send along in event hook request.
 
-<<<<<<< HEAD
-  - `key` - (Required) Header name.
-  - `value` - (Required) Header value.
-
 - `auth` - (Optional) Authentication required for event hook request.
 
   - `key` - (Required) Key to use for authentication, usually the header name, for example `"Authorization"`.
   - `value` - (Required) Authentication secret.
-  - `type` - (Required) Auth type. Currently only `"HEADER"` is supported.
+  - `type` - (Optional) Auth type. Currently, the only supported type is `"HEADER"`.
 
 - `channel` - (Required) Details of the endpoint the event hook will hit.
-  - `version` - (Required) The version of the channel. Currently only `"1.0.0"` is supported.
+  - `version` - (Required) The version of the channel. The currently-supported version is `"1.0.0"`.
   - `uri` - (Required) The URI the hook will hit.
-  - `type` - (Required) The type of hook to trigger. Currently only `"HTTP"` is supported.
-=======
-* `auth` - (Optional) Authentication required for event hook request.
-  * `key` - (Required) Key to use for authentication, usually the header name, for example `"Authorization"`.
-  * `value` - (Required) Authentication secret.
-  * `type` - (Optional) Auth type. Currently, the only supported type is `"HEADER"`.
-
-* `channel` - (Required) Details of the endpoint the event hook will hit.
-  * `version` - (Required) The version of the channel. The currently-supported version is `"1.0.0"`.
-  * `uri` - (Required) The URI the hook will hit.
-  * `type` - (Optional) The type of hook to trigger. Currently, the only supported type is `"HTTP"`.
->>>>>>> 84b1f773
+  - `type` - (Optional) The type of hook to trigger. Currently, the only supported type is `"HTTP"`.
 
 ## Attributes Reference
 
