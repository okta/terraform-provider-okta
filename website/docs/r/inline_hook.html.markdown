---
layout: 'okta'
page_title: 'Okta: okta_inline_hook'
sidebar_current: 'docs-okta-resource-inline-hook'
description: |-
  Creates an inline hook.
---

# okta_inline_hook

Creates an inline hook.

This resource allows you to create and configure an inline hook.

## Example Usage

```hcl
resource "okta_inline_hook" "example" {
  name    = "example"
  version = "1.0.0"
  type    = "com.okta.oauth2.tokens.transform"

  channel = {
    version = "1.0.0"
    uri     = "https://example.com/test"
    method  = "POST"
  }

  auth = {
    key   = "Authorization"
    type  = "HEADER"
    value = "secret"
  }
}
```

## Argument Reference

The following arguments are supported:

- `name` - (Required) The inline hook display name.

- `version` - (Required) The version of the hook. The currently-supported version is `"1.0.0"`.

- `type` - (Required) The type of hook to create. [See here for supported types](https://developer.okta.com/docs/reference/api/inline-hooks/#supported-inline-hook-types).

- `headers` - (Optional) Map of headers to send along in inline hook request.

<<<<<<< HEAD
  - `key` - (Required) Header name.
  - `value` - (Required) Header value.

- `auth` - (Optional) Authentication required for inline hook request.

  - `key` - (Required) Key to use for authentication, usually the header name, for example `"Authorization"`.
  - `value` - (Required) Authentication secret.
  - `type` - (Optional) Auth type, default is `"HEADER"`.

- `channel` - (Optional) Details of the endpoint the inline hook will hit.
  - `version` - (Required) The version of the endpoint.
  - `uri` - (Required) The URI the hook will hit.
  - `type` - (Optional) The type of hook to trigger. Currently only `"HTTP"` is supported.
  - `method` - (Optional) The request method to use. Default is `"POST"`.
=======
* `auth` - (Optional) Authentication required for inline hook request.
  * `key` - (Required) Key to use for authentication, usually the header name, for example `"Authorization"`.
  * `value` - (Required) Authentication secret.
  * `type` - (Optional) Auth type. Currently, the only supported type is `"HEADER"`.

* `channel` - (Required) Details of the endpoint the inline hook will hit.
  * `version` - (Required) Version of the channel. The currently-supported version is `"1.0.0"`.
  * `uri` - (Required) The URI the hook will hit.
  * `type` - (Optional) The type of hook to trigger. Currently, the only supported type is `"HTTP"`.
  * `method` - (Optional) The request method to use. Default is `"POST"`.
>>>>>>> 84b1f773

## Attributes Reference

- `id` - The ID of the inline hooks.

## Import

An inline hook can be imported via the Okta ID.

```
$ terraform import okta_inline_hook.example <hook id>
```<|MERGE_RESOLUTION|>--- conflicted
+++ resolved
@@ -1,7 +1,7 @@
 ---
-layout: 'okta'
-page_title: 'Okta: okta_inline_hook'
-sidebar_current: 'docs-okta-resource-inline-hook'
+layout: "okta"
+page_title: "Okta: okta_inline_hook"
+sidebar_current: "docs-okta-resource-inline-hook"
 description: |-
   Creates an inline hook.
 ---
@@ -46,33 +46,17 @@
 
 - `headers` - (Optional) Map of headers to send along in inline hook request.
 
-<<<<<<< HEAD
-  - `key` - (Required) Header name.
-  - `value` - (Required) Header value.
-
 - `auth` - (Optional) Authentication required for inline hook request.
 
   - `key` - (Required) Key to use for authentication, usually the header name, for example `"Authorization"`.
   - `value` - (Required) Authentication secret.
-  - `type` - (Optional) Auth type, default is `"HEADER"`.
+  - `type` - (Optional) Auth type. Currently, the only supported type is `"HEADER"`.
 
-- `channel` - (Optional) Details of the endpoint the inline hook will hit.
-  - `version` - (Required) The version of the endpoint.
+- `channel` - (Required) Details of the endpoint the inline hook will hit.
+  - `version` - (Required) Version of the channel. The currently-supported version is `"1.0.0"`.
   - `uri` - (Required) The URI the hook will hit.
-  - `type` - (Optional) The type of hook to trigger. Currently only `"HTTP"` is supported.
+  - `type` - (Optional) The type of hook to trigger. Currently, the only supported type is `"HTTP"`.
   - `method` - (Optional) The request method to use. Default is `"POST"`.
-=======
-* `auth` - (Optional) Authentication required for inline hook request.
-  * `key` - (Required) Key to use for authentication, usually the header name, for example `"Authorization"`.
-  * `value` - (Required) Authentication secret.
-  * `type` - (Optional) Auth type. Currently, the only supported type is `"HEADER"`.
-
-* `channel` - (Required) Details of the endpoint the inline hook will hit.
-  * `version` - (Required) Version of the channel. The currently-supported version is `"1.0.0"`.
-  * `uri` - (Required) The URI the hook will hit.
-  * `type` - (Optional) The type of hook to trigger. Currently, the only supported type is `"HTTP"`.
-  * `method` - (Optional) The request method to use. Default is `"POST"`.
->>>>>>> 84b1f773
 
 ## Attributes Reference
 
