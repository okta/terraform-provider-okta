---
layout: 'okta'
page_title: 'Provider: Okta'
sidebar_current: 'docs-okta-index'
description: |-
  The Okta provider is used to interact with the resources supported by Okta. The provider needs to be configured with the proper credentials before it can be used.
---

# Okta Provider

The Okta provider is used to interact with the resources supported by Okta. The provider needs to be configured with the proper credentials before it can be used.

Use the navigation to the left to read about the available resources.

## Example Usage

Terraform 0.13 and later:

```hcl
terraform {
  required_providers {
    okta = {
      source = "oktadeveloper/okta"
      version = "~> 3.6"
    }
  }
}

# Configure the Okta Provider
provider "okta" {
  org_name  = "dev-123456"
  base_url  = "oktapreview.com"
  api_token = "xxxx"
}
```

Terraform 0.12 and earlier:

```hcl

# Configure the Okta Provider
provider "okta" {
  org_name  = "dev-123456"
  base_url  = "oktapreview.com"
  api_token = "xxxx"
}
```

## Authentication

The Okta provider offers a flexible means of providing credentials for
authentication. The following methods are supported, in this order, and
explained below:

- Environment variables
- Provider Config

### Environment variables

You can provide your credentials via the `OKTA_ORG_NAME`, `OKTA_BASE_URL` and `OKTA_API_TOKEN`, environment variables, representing your Okta Organization Name, Okta Base URL (i.e. `"okta.com"` or `"oktapreview.com"`) and Okta API Token, respectively.

```hcl
provider "okta" {}
```

Usage:

```sh
$ export OKTA_ORG_NAME="dev-123456"
$ export OKTA_BASE_URL="oktapreview.com"
$ export OKTA_API_TOKEN="xxxx"
$ terraform plan
```

## Argument Reference

In addition to [generic `provider` arguments](https://www.terraform.io/docs/configuration/providers.html)
(e.g. `alias` and `version`), the following arguments are supported in the Okta
`provider` block:

- `org_name` - (Optional) This is the org name of your Okta account, for example `dev-123456.oktapreview.com` would have an org name of `dev-123456`. It must be provided, but it can also be sourced from the `OKTA_ORG_NAME` environment variable.

- `base_url` - (Optional) This is the domain of your Okta account, for example `dev-123456.oktapreview.com` would have a base url of `oktapreview.com`. It must be provided, but it can also be sourced from the `OKTA_BASE_URL` environment variable.

- `api_token` - (Optional) This is the API token to interact with your Okta org. It must be provided, but it can also be sourced from the `OKTA_API_TOKEN` environment variable.

- `backoff` - (Optional) Whether to use exponential back off strategy for rate limits, the default is `true`.

- `min_wait_seconds` - (Optional) Minimum seconds to wait when rate limit is hit, the default is `30`.

<<<<<<< HEAD
* `max_wait_seconds` - (Optional) Maximum seconds to wait when rate limit is hit, the default is `300`.

* `max_retries` - (Optional) Maximum number of retries to attempt before returning an error, the default is `5`.

* `max_requests` - (Optional, experimental) controls how many requests can be made to each Okta endpoint by the provider. It is used to prevent rate limit violations.
  By default request throttling is disabled meaning the provider might cause rate limits violations. Expects an integer representing a percentage value - e.g. `40`.
  `40` means that the provider is allowed to use up to 40% of the rate limit. E.g. assuming the rate limit for `/api/v1/apps` endpoint is 25, up to 10 requests will
  be made that burn `/api/v1/apps` rate limit. Currently request throttling works only for `/api/v1/apps` rate limit.

* `request_timeout` - (Optional) Timeout for single request (in seconds) which is made to Okta, the default is `0` (means no limit is set). The maximum value can be `100`.
=======
- `max_wait_seconds` - (Optional) Maximum seconds to wait when rate limit is hit, the default is `300`.

- `max_retries` - (Optional) Maximum number of retries to attempt before returning an error, the default is `5`.

- `request_timeout` - (Optional) Timeout for single request (in seconds) which is made to Okta, the default is `0` (means no limit is set). The maximum value can be `100`.
>>>>>>> c7443b10
<|MERGE_RESOLUTION|>--- conflicted
+++ resolved
@@ -86,23 +86,15 @@
 
 - `backoff` - (Optional) Whether to use exponential back off strategy for rate limits, the default is `true`.
 
-- `min_wait_seconds` - (Optional) Minimum seconds to wait when rate limit is hit, the default is `30`.
+- `min_wait_seconds` - (Optional) Minimum seconds to wait when the rate limit is hit, the default is `30`.
 
-<<<<<<< HEAD
-* `max_wait_seconds` - (Optional) Maximum seconds to wait when rate limit is hit, the default is `300`.
+- `max_wait_seconds` - (Optional) Maximum seconds to wait when the rate limit is hit, the default is `300`.
 
-* `max_retries` - (Optional) Maximum number of retries to attempt before returning an error, the default is `5`.
+- `max_retries` - (Optional) Maximum number of retries to attempt before returning an error, the default is `5`.
 
-* `max_requests` - (Optional, experimental) controls how many requests can be made to each Okta endpoint by the provider. It is used to prevent rate limit violations.
+- `max_requests` - (Optional, experimental) controls how many requests can be made to each Okta endpoint by the provider. It is used to prevent rate limit violations.
   By default request throttling is disabled meaning the provider might cause rate limits violations. Expects an integer representing a percentage value - e.g. `40`.
   `40` means that the provider is allowed to use up to 40% of the rate limit. E.g. assuming the rate limit for `/api/v1/apps` endpoint is 25, up to 10 requests will
   be made that burn `/api/v1/apps` rate limit. Currently request throttling works only for `/api/v1/apps` rate limit.
 
-* `request_timeout` - (Optional) Timeout for single request (in seconds) which is made to Okta, the default is `0` (means no limit is set). The maximum value can be `100`.
-=======
-- `max_wait_seconds` - (Optional) Maximum seconds to wait when rate limit is hit, the default is `300`.
-
-- `max_retries` - (Optional) Maximum number of retries to attempt before returning an error, the default is `5`.
-
-- `request_timeout` - (Optional) Timeout for single request (in seconds) which is made to Okta, the default is `0` (means no limit is set). The maximum value can be `100`.
->>>>>>> c7443b10
+- `request_timeout` - (Optional) Timeout for a single request (in seconds) which is made to Okta, the default is `0` (means no limit is set). The maximum value can be `100`.