package okta

import (
	"context"
	"fmt"
	"log"
	"net/http"
	"time"

	"github.com/hashicorp/go-cleanhttp"
	"github.com/hashicorp/go-hclog"
	"github.com/hashicorp/go-retryablehttp"
	"github.com/hashicorp/terraform-plugin-sdk/v2/helper/logging"
	"github.com/okta/okta-sdk-golang/v2/okta"
	"github.com/oktadeveloper/terraform-provider-okta/sdk"
)

func (adt *AddHeaderTransport) RoundTrip(req *http.Request) (*http.Response, error) {
	req.Header.Add("User-Agent", "Okta Terraform Provider")
	return adt.T.RoundTrip(req)
}

type (
	// AddHeaderTransport used to tack on default headers to outgoing requests
	AddHeaderTransport struct {
		T http.RoundTripper
	}

	// Config contains our provider schema values and Okta clients
	Config struct {
		orgName          string
		domain           string
		apiToken         string
		retryCount       int
		parallelism      int
		backoff          bool
		minWait          int
		maxWait          int
<<<<<<< HEAD
		maxRequests      int // experimental
		requestTimeout   int
		oktaClient       *okta.Client
		supplementClient *sdk.ApiSupplement
=======
		logLevel         int
		requestTimeout   int
		oktaClient       *okta.Client
		supplementClient *sdk.ApiSupplement
		logger           hclog.Logger
>>>>>>> c7443b10
	}
)

func (c *Config) loadAndValidate() error {
<<<<<<< HEAD
	httpClient := cleanhttp.DefaultClient()
	httpClient.Transport = logging.NewTransport("Okta", httpClient.Transport)
	if c.maxRequests != 100 {
		log.Printf("[DEBUG] running with experimental max_requests configuration")
		httpClient.Transport = newRequestThrottleTransport(httpClient.Transport, c.maxRequests)
	}

	orgURL := fmt.Sprintf("https://%v.%v", c.orgName, c.domain)
=======
	c.logger = hclog.New(&hclog.LoggerOptions{
		Level:      hclog.Level(c.logLevel),
		TimeFormat: "2006/01/02 03:04:05",
	})
	var httpClient *http.Client
	if c.backoff {
		retryableClient := retryablehttp.NewClient()
		retryableClient.RetryWaitMin = time.Second * time.Duration(c.minWait)
		retryableClient.RetryWaitMax = time.Second * time.Duration(c.maxWait)
		retryableClient.RetryMax = c.retryCount
		retryableClient.Logger = c.logger
		retryableClient.HTTPClient.Transport = logging.NewTransport("Okta", retryableClient.HTTPClient.Transport)
		retryableClient.ErrorHandler = errHandler
		httpClient = retryableClient.StandardClient()
	} else {
		httpClient = cleanhttp.DefaultClient()
		httpClient.Transport = logging.NewTransport("Okta", httpClient.Transport)
	}

>>>>>>> c7443b10
	_, client, err := okta.NewClient(
		context.Background(),
		okta.WithOrgUrl(fmt.Sprintf("https://%v.%v", c.orgName, c.domain)),
		okta.WithToken(c.apiToken),
		okta.WithCache(false),
		okta.WithHttpClient(*httpClient),
		okta.WithRateLimitMaxBackOff(int64(c.maxWait)),
		okta.WithRequestTimeout(int64(c.requestTimeout)),
		okta.WithRateLimitMaxRetries(int32(c.retryCount)),
<<<<<<< HEAD
		okta.WithUserAgentExtra("okta-terraform/3.6.1"),
=======
		okta.WithUserAgentExtra("okta-terraform/3.7.4"),
>>>>>>> c7443b10
	)
	if err != nil {
		return err
	}
	c.oktaClient = client
	c.supplementClient = &sdk.ApiSupplement{
		BaseURL:         fmt.Sprintf("https://%s.%s", c.orgName, c.domain),
		Client:          httpClient,
		Token:           c.apiToken,
		RequestExecutor: client.GetRequestExecutor(),
	}
<<<<<<< HEAD

	// add the Okta SDK client object to Config
	c.oktaClient = client
=======
>>>>>>> c7443b10
	return nil
}

func errHandler(resp *http.Response, err error, numTries int) (*http.Response, error) {
	defer resp.Body.Close()
	if err != nil {
		return nil, err
	}
	err = okta.CheckResponseForError(resp)
	if err != nil {
		oErr, ok := err.(*okta.Error)
		if ok {
			oErr.ErrorSummary = fmt.Sprintf("%s, giving up after %d attempt(s)", oErr.ErrorSummary, numTries)
			return resp, oErr
		}
		return resp, fmt.Errorf("%v: giving up after %d attempt(s)", err, numTries)
	}
	return resp, nil
}<|MERGE_RESOLUTION|>--- conflicted
+++ resolved
@@ -36,32 +36,16 @@
 		backoff          bool
 		minWait          int
 		maxWait          int
-<<<<<<< HEAD
 		maxRequests      int // experimental
 		requestTimeout   int
 		oktaClient       *okta.Client
 		supplementClient *sdk.ApiSupplement
-=======
 		logLevel         int
-		requestTimeout   int
-		oktaClient       *okta.Client
-		supplementClient *sdk.ApiSupplement
 		logger           hclog.Logger
->>>>>>> c7443b10
 	}
 )
 
 func (c *Config) loadAndValidate() error {
-<<<<<<< HEAD
-	httpClient := cleanhttp.DefaultClient()
-	httpClient.Transport = logging.NewTransport("Okta", httpClient.Transport)
-	if c.maxRequests != 100 {
-		log.Printf("[DEBUG] running with experimental max_requests configuration")
-		httpClient.Transport = newRequestThrottleTransport(httpClient.Transport, c.maxRequests)
-	}
-
-	orgURL := fmt.Sprintf("https://%v.%v", c.orgName, c.domain)
-=======
 	c.logger = hclog.New(&hclog.LoggerOptions{
 		Level:      hclog.Level(c.logLevel),
 		TimeFormat: "2006/01/02 03:04:05",
@@ -80,8 +64,11 @@
 		httpClient = cleanhttp.DefaultClient()
 		httpClient.Transport = logging.NewTransport("Okta", httpClient.Transport)
 	}
+	if c.maxRequests != 100 {
+		log.Printf("[DEBUG] running with experimental max_requests configuration")
+		httpClient.Transport = newRequestThrottleTransport(httpClient.Transport, c.maxRequests)
+	}
 
->>>>>>> c7443b10
 	_, client, err := okta.NewClient(
 		context.Background(),
 		okta.WithOrgUrl(fmt.Sprintf("https://%v.%v", c.orgName, c.domain)),
@@ -91,11 +78,7 @@
 		okta.WithRateLimitMaxBackOff(int64(c.maxWait)),
 		okta.WithRequestTimeout(int64(c.requestTimeout)),
 		okta.WithRateLimitMaxRetries(int32(c.retryCount)),
-<<<<<<< HEAD
-		okta.WithUserAgentExtra("okta-terraform/3.6.1"),
-=======
 		okta.WithUserAgentExtra("okta-terraform/3.7.4"),
->>>>>>> c7443b10
 	)
 	if err != nil {
 		return err
@@ -107,12 +90,6 @@
 		Token:           c.apiToken,
 		RequestExecutor: client.GetRequestExecutor(),
 	}
-<<<<<<< HEAD
-
-	// add the Okta SDK client object to Config
-	c.oktaClient = client
-=======
->>>>>>> c7443b10
 	return nil
 }
 
