--- conflicted
+++ resolved
@@ -5,15 +5,12 @@
 	"crypto/sha256"
 	"encoding/hex"
 	"encoding/json"
-<<<<<<< HEAD
-=======
 	"fmt"
 	"io"
 	"log"
 	"net/http"
 	"os"
 	"sync"
->>>>>>> fdb11490
 
 	"github.com/hashicorp/terraform-plugin-sdk/v2/helper/schema"
 	"github.com/okta/okta-sdk-golang/v2/okta"
@@ -36,8 +33,6 @@
 		Computed:    true,
 		Description: "Sign on mode of application.",
 	},
-<<<<<<< HEAD
-=======
 	"users": {
 		Type:        schema.TypeSet,
 		Optional:    true,
@@ -52,7 +47,6 @@
 		Description: "Groups associated with the application",
 		Deprecated:  "The direct configuration of groups in this app resource is deprecated, please ensure you use the resource `okta_app_group_assignments` for this functionality.",
 	},
->>>>>>> fdb11490
 	"status": {
 		Type:             schema.TypeString,
 		Optional:         true,
@@ -233,8 +227,6 @@
 	return suppressErrorOn404(resp, err)
 }
 
-<<<<<<< HEAD
-=======
 func handleAppGroups(ctx context.Context, id string, d *schema.ResourceData, client *okta.Client) []func() error {
 	if !d.HasChange("groups") {
 		return nil
@@ -264,7 +256,6 @@
 	return asyncActionList
 }
 
->>>>>>> fdb11490
 func listApplicationGroupAssignments(ctx context.Context, client *okta.Client, id string) ([]*okta.ApplicationGroupAssignment, error) {
 	var resGroups []*okta.ApplicationGroupAssignment
 	groups, resp, err := client.Application.ListApplicationGroupAssignments(ctx, id, &query.Params{Limit: defaultPaginationLimit})
@@ -286,8 +277,6 @@
 	return resGroups, nil
 }
 
-<<<<<<< HEAD
-=======
 func containsAppUser(userList []*okta.AppUser, id string) bool {
 	for _, user := range userList {
 		if user.Id == id && user.Scope == userScope {
@@ -324,7 +313,6 @@
 	return getPromiseError(<-resultChan, "failed to associate user or groups with application")
 }
 
->>>>>>> fdb11490
 func handleAppLogo(ctx context.Context, d *schema.ResourceData, m interface{}, appID string, links interface{}) error {
 	l, ok := d.GetOk("logo")
 	if !ok {
@@ -334,8 +322,6 @@
 	return err
 }
 
-<<<<<<< HEAD
-=======
 func handleAppUsers(ctx context.Context, id string, d *schema.ResourceData, client *okta.Client) []func() error {
 	if !d.HasChange("users") {
 		return nil
@@ -421,7 +407,6 @@
 	return resUsers, nil
 }
 
->>>>>>> fdb11490
 func setAppStatus(ctx context.Context, d *schema.ResourceData, client *okta.Client, status string) error {
 	desiredStatus := d.Get("status").(string)
 	if status == desiredStatus {
@@ -433,8 +418,6 @@
 	return responseErr(client.Application.ActivateApplication(ctx, d.Id()))
 }
 
-<<<<<<< HEAD
-=======
 func syncGroupsAndUsers(ctx context.Context, id string, d *schema.ResourceData, m interface{}) error {
 	ctx = context.WithValue(ctx, retryOnStatusCodes, []int{http.StatusNotFound})
 	appUsers, appGroups, err := listAppUsersAndGroups(ctx, getOktaClientFromMetadata(m), id)
@@ -474,7 +457,6 @@
 	return setNonPrimitives(d, flatMap)
 }
 
->>>>>>> fdb11490
 // setAppSettings available preconfigured SAML and OAuth applications vary wildly on potential app settings, thus
 // it is a generic map. This logic simply weeds out any empty string values.
 func setAppSettings(d *schema.ResourceData, settings *okta.ApplicationSettingsApplication) error {
@@ -560,8 +542,6 @@
 	}
 	_, err := client.Application.DeleteApplication(ctx, d.Id())
 	return err
-<<<<<<< HEAD
-=======
 }
 
 func listAppUsersAndGroups(ctx context.Context, client *okta.Client, id string) (users []*okta.AppUser, groups []*okta.ApplicationGroupAssignment, err error) {
@@ -600,5 +580,4 @@
 	}
 	_ = file.Close()
 	return hex.EncodeToString(h.Sum(nil))
->>>>>>> fdb11490
 }