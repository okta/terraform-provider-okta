package okta

import (
	"context"
	"reflect"
	"strings"
	"time"

	"github.com/hashicorp/terraform-plugin-sdk/v2/diag"
	"github.com/hashicorp/terraform-plugin-sdk/v2/helper/schema"
	"github.com/oktadeveloper/terraform-provider-okta/sdk"
)

const customSchema = "custom"

func resourceUserSchema() *schema.Resource {
	return &schema.Resource{
		CreateContext: resourceUserSchemaCreateOrUpdate,
		ReadContext:   resourceUserSchemaRead,
		UpdateContext: resourceUserSchemaCreateOrUpdate,
		DeleteContext: resourceUserSchemaDelete,
		Importer: &schema.ResourceImporter{
			StateContext: func(ctx context.Context, d *schema.ResourceData, m interface{}) ([]*schema.ResourceData, error) {
				resourceIndex := d.Id()
				resourceUserType := "default"
				if strings.Contains(d.Id(), ".") {
					resourceUserType = strings.Split(d.Id(), ".")[0]
					resourceIndex = strings.Split(d.Id(), ".")[1]
				}

				d.SetId(resourceIndex)
				_ = d.Set("index", resourceIndex)
				_ = d.Set("user_type", resourceUserType)
				return []*schema.ResourceData{d}, nil
			},
		},
		Schema: buildSchema(
			userBaseSchemaSchema,
			userSchemaSchema,
			userTypeSchema,
			userPatternSchema,
		),
		SchemaVersion: 1,
		StateUpgraders: []schema.StateUpgrader{
			{
				Type: resourceUserSchemaResourceV0().CoreConfigSchema().ImpliedType(),
				Upgrade: func(ctx context.Context, rawState map[string]interface{}, meta interface{}) (map[string]interface{}, error) {
					rawState["user_type"] = "default"
					return rawState, nil
				},
				Version: 0,
			},
		},
	}
}

<<<<<<< HEAD
func resourceUserSchemaCreate(d *schema.ResourceData, m interface{}) error {
	schemaURL, err := getUserTypeSchemaURL(m, d.Get("user_type").(string))
=======
func resourceUserSchemaResourceV0() *schema.Resource {
	return &schema.Resource{Schema: buildSchema(userBaseSchemaSchema, userSchemaSchema)}
}

// Sometime Okta API does not update or create custom property on the first try, thus that require running
// `terraform apply` several times. This simple retry resolves that issue. (If) After  this issue will be resolved,
// this retry logic will be demolished.
func resourceUserSchemaCreateOrUpdate(ctx context.Context, d *schema.ResourceData, m interface{}) diag.Diagnostics {
	logger(m).Info("creating user schema", "name", d.Get("index").(string))
	schemaUrl, err := getUserTypeSchemaUrl(ctx, getOktaClientFromMetadata(m), d.Get("user_type").(string))
>>>>>>> c7443b10
	if err != nil {
		return diag.Errorf("failed to create user custom schema: %v", err)
	}
<<<<<<< HEAD

	if err := updateSubschema(schemaURL, d, m); err != nil {
		return err
	}
	d.SetId(d.Get("index").(string))

	return resourceUserSchemaRead(d, m)
}

func resourceUserSchemaExists(d *schema.ResourceData, m interface{}) (bool, error) {
	schemaURL, err := getUserTypeSchemaURL(m, d.Get("user_type").(string))
=======
	var subschema *sdk.UserSubSchema
	timer := time.NewTimer(time.Second * 3)
	ticker := time.NewTicker(time.Millisecond * 500)
loop:
	for {
		select {
		case <-ctx.Done():
			return diag.Errorf("failed to create user custom schema: %v", ctx.Err())
		case <-timer.C:
			return diag.Errorf("failed to create user custom schema: no more attempts left")
		case <-ticker.C:
			updated, _, err := getSupplementFromMetadata(m).UpdateCustomUserSchemaProperty(ctx, schemaUrl, d.Get("index").(string), userSubSchema(d))
			if err != nil {
				return diag.Errorf("failed to create user custom schema: %v", err)
			}
			d.SetId(d.Get("index").(string))
			s, _, err := getSupplementFromMetadata(m).GetUserSchema(ctx, schemaUrl)
			if err != nil {
				return diag.Errorf("failed to get user custom schema: %v", err)
			}
			subschema = getCustomProperty(s, d.Id())
			if subschema != nil && reflect.DeepEqual(subschema, updated.Definitions.Custom.Properties[d.Id()]) {
				break loop
			}
		}
	}
	err = syncUserSchema(d, subschema)
>>>>>>> c7443b10
	if err != nil {
		return diag.Errorf("failed to set user custom schema properties: %v", err)
	}
<<<<<<< HEAD
	subschema, err := getSubSchema(schemaURL, d, m)

	return subschema != nil, err
}

func resourceUserSchemaRead(d *schema.ResourceData, m interface{}) error {
	schemaURL, err := getUserTypeSchemaURL(m, d.Get("user_type").(string))
=======
	return nil
}

func resourceUserSchemaRead(ctx context.Context, d *schema.ResourceData, m interface{}) diag.Diagnostics {
	logger(m).Info("reading user schema", "name", d.Get("index").(string))
	schemaUrl, err := getUserTypeSchemaUrl(ctx, getOktaClientFromMetadata(m), d.Get("user_type").(string))
>>>>>>> c7443b10
	if err != nil {
		return diag.Errorf("failed to get user custom schema: %v", err)
	}
<<<<<<< HEAD

	subschema, err := getSubSchema(schemaURL, d, m)
=======
	s, _, err := getSupplementFromMetadata(m).GetUserSchema(ctx, schemaUrl)
>>>>>>> c7443b10
	if err != nil {
		return diag.Errorf("failed to get user custom schema: %v", err)
	}
	subschema := getCustomProperty(s, d.Id())
	if subschema == nil {
		d.SetId("")
		return nil
	}
<<<<<<< HEAD

	return syncUserSchema(d, subschema)
}

func getSubSchema(schemaURL string, d *schema.ResourceData, m interface{}) (*sdk.UserSubSchema, error) {
	s, _, err := getSupplementFromMetadata(m).GetUserSchema(schemaURL)
=======
	err = syncUserSchema(d, subschema)
>>>>>>> c7443b10
	if err != nil {
		return diag.Errorf("failed to set user custom schema properties: %v", err)
	}
	return nil
}

<<<<<<< HEAD
func resourceUserSchemaUpdate(d *schema.ResourceData, m interface{}) error {
	schemaURL, err := getUserTypeSchemaURL(m, d.Get("user_type").(string))
	if err != nil {
		return err
	}
	if err := updateSubschema(schemaURL, d, m); err != nil {
		return err
	}
	return resourceUserSchemaRead(d, m)
}

func resourceUserSchemaDelete(d *schema.ResourceData, m interface{}) error {
	schemaURL, err := getUserTypeSchemaURL(m, d.Get("user_type").(string))
=======
func resourceUserSchemaDelete(ctx context.Context, d *schema.ResourceData, m interface{}) diag.Diagnostics {
	schemaUrl, err := getUserTypeSchemaUrl(ctx, getOktaClientFromMetadata(m), d.Get("user_type").(string))
	if err != nil {
		return diag.Errorf("failed to delete user custom schema: %v", err)
	}
	_, err = getSupplementFromMetadata(m).DeleteUserSchemaProperty(ctx, schemaUrl, d.Id())
>>>>>>> c7443b10
	if err != nil {
		return diag.Errorf("failed to delete user custom schema: %v", err)
	}
<<<<<<< HEAD
	_, err = getSupplementFromMetadata(m).DeleteUserSchemaProperty(schemaURL, d.Id())
	return err
}

// create or modify a custom subschema
func updateSubschema(schemaURL string, d *schema.ResourceData, m interface{}) error {
	client := getSupplementFromMetadata(m)
	_, _, err := client.UpdateCustomUserSchemaProperty(schemaURL, d.Get("index").(string), getUserSubSchema(d))

	return err
=======
	return nil
>>>>>>> c7443b10
}<|MERGE_RESOLUTION|>--- conflicted
+++ resolved
@@ -54,10 +54,6 @@
 	}
 }
 
-<<<<<<< HEAD
-func resourceUserSchemaCreate(d *schema.ResourceData, m interface{}) error {
-	schemaURL, err := getUserTypeSchemaURL(m, d.Get("user_type").(string))
-=======
 func resourceUserSchemaResourceV0() *schema.Resource {
 	return &schema.Resource{Schema: buildSchema(userBaseSchemaSchema, userSchemaSchema)}
 }
@@ -68,23 +64,9 @@
 func resourceUserSchemaCreateOrUpdate(ctx context.Context, d *schema.ResourceData, m interface{}) diag.Diagnostics {
 	logger(m).Info("creating user schema", "name", d.Get("index").(string))
 	schemaUrl, err := getUserTypeSchemaUrl(ctx, getOktaClientFromMetadata(m), d.Get("user_type").(string))
->>>>>>> c7443b10
 	if err != nil {
 		return diag.Errorf("failed to create user custom schema: %v", err)
 	}
-<<<<<<< HEAD
-
-	if err := updateSubschema(schemaURL, d, m); err != nil {
-		return err
-	}
-	d.SetId(d.Get("index").(string))
-
-	return resourceUserSchemaRead(d, m)
-}
-
-func resourceUserSchemaExists(d *schema.ResourceData, m interface{}) (bool, error) {
-	schemaURL, err := getUserTypeSchemaURL(m, d.Get("user_type").(string))
-=======
 	var subschema *sdk.UserSubSchema
 	timer := time.NewTimer(time.Second * 3)
 	ticker := time.NewTicker(time.Millisecond * 500)
@@ -112,35 +94,19 @@
 		}
 	}
 	err = syncUserSchema(d, subschema)
->>>>>>> c7443b10
 	if err != nil {
 		return diag.Errorf("failed to set user custom schema properties: %v", err)
 	}
-<<<<<<< HEAD
-	subschema, err := getSubSchema(schemaURL, d, m)
-
-	return subschema != nil, err
-}
-
-func resourceUserSchemaRead(d *schema.ResourceData, m interface{}) error {
-	schemaURL, err := getUserTypeSchemaURL(m, d.Get("user_type").(string))
-=======
 	return nil
 }
 
 func resourceUserSchemaRead(ctx context.Context, d *schema.ResourceData, m interface{}) diag.Diagnostics {
 	logger(m).Info("reading user schema", "name", d.Get("index").(string))
 	schemaUrl, err := getUserTypeSchemaUrl(ctx, getOktaClientFromMetadata(m), d.Get("user_type").(string))
->>>>>>> c7443b10
 	if err != nil {
 		return diag.Errorf("failed to get user custom schema: %v", err)
 	}
-<<<<<<< HEAD
-
-	subschema, err := getSubSchema(schemaURL, d, m)
-=======
 	s, _, err := getSupplementFromMetadata(m).GetUserSchema(ctx, schemaUrl)
->>>>>>> c7443b10
 	if err != nil {
 		return diag.Errorf("failed to get user custom schema: %v", err)
 	}
@@ -149,59 +115,21 @@
 		d.SetId("")
 		return nil
 	}
-<<<<<<< HEAD
-
-	return syncUserSchema(d, subschema)
-}
-
-func getSubSchema(schemaURL string, d *schema.ResourceData, m interface{}) (*sdk.UserSubSchema, error) {
-	s, _, err := getSupplementFromMetadata(m).GetUserSchema(schemaURL)
-=======
 	err = syncUserSchema(d, subschema)
->>>>>>> c7443b10
 	if err != nil {
 		return diag.Errorf("failed to set user custom schema properties: %v", err)
 	}
 	return nil
 }
 
-<<<<<<< HEAD
-func resourceUserSchemaUpdate(d *schema.ResourceData, m interface{}) error {
-	schemaURL, err := getUserTypeSchemaURL(m, d.Get("user_type").(string))
-	if err != nil {
-		return err
-	}
-	if err := updateSubschema(schemaURL, d, m); err != nil {
-		return err
-	}
-	return resourceUserSchemaRead(d, m)
-}
-
-func resourceUserSchemaDelete(d *schema.ResourceData, m interface{}) error {
-	schemaURL, err := getUserTypeSchemaURL(m, d.Get("user_type").(string))
-=======
 func resourceUserSchemaDelete(ctx context.Context, d *schema.ResourceData, m interface{}) diag.Diagnostics {
 	schemaUrl, err := getUserTypeSchemaUrl(ctx, getOktaClientFromMetadata(m), d.Get("user_type").(string))
 	if err != nil {
 		return diag.Errorf("failed to delete user custom schema: %v", err)
 	}
 	_, err = getSupplementFromMetadata(m).DeleteUserSchemaProperty(ctx, schemaUrl, d.Id())
->>>>>>> c7443b10
 	if err != nil {
 		return diag.Errorf("failed to delete user custom schema: %v", err)
 	}
-<<<<<<< HEAD
-	_, err = getSupplementFromMetadata(m).DeleteUserSchemaProperty(schemaURL, d.Id())
-	return err
-}
-
-// create or modify a custom subschema
-func updateSubschema(schemaURL string, d *schema.ResourceData, m interface{}) error {
-	client := getSupplementFromMetadata(m)
-	_, _, err := client.UpdateCustomUserSchemaProperty(schemaURL, d.Get("index").(string), getUserSubSchema(d))
-
-	return err
-=======
 	return nil
->>>>>>> c7443b10
 }