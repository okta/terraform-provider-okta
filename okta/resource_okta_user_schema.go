package okta

import (
	"github.com/hashicorp/terraform-plugin-sdk/helper/schema"
	"github.com/oktadeveloper/terraform-provider-okta/sdk"
	"strings"
)

const customSchema = "custom"

func resourceUserSchema() *schema.Resource {
	return &schema.Resource{
		Create: resourceUserSchemaCreate,
		Read:   resourceUserSchemaRead,
		Update: resourceUserSchemaUpdate,
		Delete: resourceUserSchemaDelete,
		Exists: resourceUserSchemaExists,
		Importer: &schema.ResourceImporter{
			State: func(d *schema.ResourceData, m interface{}) ([]*schema.ResourceData, error) {
<<<<<<< HEAD
				resourceIndex := d.Id()
				resourceUserType := "default"
				if strings.Contains(d.Id(), ".") {
					resourceUserType = strings.Split(d.Id(), ".")[0]
					resourceIndex = strings.Split(d.Id(), ".")[1]
				}

				d.SetId(resourceIndex)
				d.Set("index", resourceIndex)
				d.Set("user_type", resourceUserType)
=======
				_ = d.Set("index", d.Id())
>>>>>>> 0dad1ef7
				return []*schema.ResourceData{d}, nil
			},
		},
		Schema: userSchemaSchema,
	}
}

func resourceUserSchemaCreate(d *schema.ResourceData, m interface{}) error {
	schemaUrl, err := getSupplementFromMetadata(m).GetUserTypeSchemaUrl(d.Get("user_type").(string), nil)

	if err != nil {
		return err
	}

	if err := updateSubschema(schemaUrl, d, m); err != nil {
		return err
	}
	d.SetId(d.Get("index").(string))

	return resourceUserSchemaRead(d, m)
}

func resourceUserSchemaExists(d *schema.ResourceData, m interface{}) (bool, error) {
	schemaUrl, err := getSupplementFromMetadata(m).GetUserTypeSchemaUrl(d.Get("user_type").(string), nil)

	if err != nil {
		return false, err
	}
	subschema, err := getSubSchema(schemaUrl, d, m)

	return subschema != nil, err
}

func resourceUserSchemaRead(d *schema.ResourceData, m interface{}) error {
	schemaUrl, err := getSupplementFromMetadata(m).GetUserTypeSchemaUrl(d.Get("user_type").(string), nil)

	if err != nil {
		return err
	}

	subschema, err := getSubSchema(schemaUrl, d, m)
	if err != nil {
		return err
	} else if subschema == nil {
		d.SetId("")
		return nil
	}

	return syncUserSchema(d, subschema)
}

<<<<<<< HEAD
func getSubSchema(schemaUrl string, d *schema.ResourceData, m interface{}) (subschema *sdk.UserSubSchema, err error) {
	var schema *sdk.UserSchema

	schema, _, err = getSupplementFromMetadata(m).GetUserSchema(schemaUrl)
=======
func getSubSchema(d *schema.ResourceData, m interface{}) (*sdk.UserSubSchema, error) {
	s, _, err := getSupplementFromMetadata(m).GetUserSchema()
>>>>>>> 0dad1ef7
	if err != nil {
		return nil, err
	}
	return getCustomProperty(s, d.Id()), err
}

func resourceUserSchemaUpdate(d *schema.ResourceData, m interface{}) error {
	schemaUrl, err := getSupplementFromMetadata(m).GetUserTypeSchemaUrl(d.Get("user_type").(string), nil)

	if err != nil {
		return err
	}
	if err := updateSubschema(schemaUrl, d, m); err != nil {
		return err
	}

	return resourceUserSchemaRead(d, m)
}

func resourceUserSchemaDelete(d *schema.ResourceData, m interface{}) error {
	schemaUrl, err := getSupplementFromMetadata(m).GetUserTypeSchemaUrl(d.Get("user_type").(string), nil)

	if err != nil {
		return err
	}
	_, schemaPropertyError := getSupplementFromMetadata(m).DeleteUserSchemaProperty(schemaUrl, d.Id())

	return schemaPropertyError
}

// create or modify a custom subschema
func updateSubschema(schemaUrl string, d *schema.ResourceData, m interface{}) error {
	client := getSupplementFromMetadata(m)
	_, _, err := client.UpdateCustomUserSchemaProperty(schemaUrl, d.Get("index").(string), getUserSubSchema(d))

	return err
}<|MERGE_RESOLUTION|>--- conflicted
+++ resolved
@@ -17,7 +17,6 @@
 		Exists: resourceUserSchemaExists,
 		Importer: &schema.ResourceImporter{
 			State: func(d *schema.ResourceData, m interface{}) ([]*schema.ResourceData, error) {
-<<<<<<< HEAD
 				resourceIndex := d.Id()
 				resourceUserType := "default"
 				if strings.Contains(d.Id(), ".") {
@@ -26,11 +25,8 @@
 				}
 
 				d.SetId(resourceIndex)
-				d.Set("index", resourceIndex)
-				d.Set("user_type", resourceUserType)
-=======
-				_ = d.Set("index", d.Id())
->>>>>>> 0dad1ef7
+				_ = d.Set("index", resourceIndex)
+				_ = d.Set("user_type", resourceUserType)
 				return []*schema.ResourceData{d}, nil
 			},
 		},
@@ -82,15 +78,8 @@
 	return syncUserSchema(d, subschema)
 }
 
-<<<<<<< HEAD
-func getSubSchema(schemaUrl string, d *schema.ResourceData, m interface{}) (subschema *sdk.UserSubSchema, err error) {
-	var schema *sdk.UserSchema
-
-	schema, _, err = getSupplementFromMetadata(m).GetUserSchema(schemaUrl)
-=======
-func getSubSchema(d *schema.ResourceData, m interface{}) (*sdk.UserSubSchema, error) {
-	s, _, err := getSupplementFromMetadata(m).GetUserSchema()
->>>>>>> 0dad1ef7
+func getSubSchema(schemaUrl string, d *schema.ResourceData, m interface{}) (*sdk.UserSubSchema, error) {
+	s, _, err := getSupplementFromMetadata(m).GetUserSchema(schemaUrl)
 	if err != nil {
 		return nil, err
 	}
@@ -99,14 +88,12 @@
 
 func resourceUserSchemaUpdate(d *schema.ResourceData, m interface{}) error {
 	schemaUrl, err := getSupplementFromMetadata(m).GetUserTypeSchemaUrl(d.Get("user_type").(string), nil)
-
 	if err != nil {
 		return err
 	}
 	if err := updateSubschema(schemaUrl, d, m); err != nil {
 		return err
 	}
-
 	return resourceUserSchemaRead(d, m)
 }
 
