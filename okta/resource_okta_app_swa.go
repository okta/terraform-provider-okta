--- conflicted
+++ resolved
@@ -90,15 +90,7 @@
 	_ = d.Set("user_name_template_type", app.Credentials.UserNameTemplate.Type)
 	_ = d.Set("user_name_template_suffix", app.Credentials.UserNameTemplate.Suffix)
 	_ = d.Set("logo_url", linksValue(app.Links, "logo", "href"))
-<<<<<<< HEAD
-	appRead(d, app.Name, app.Status, app.SignOnMode, app.Label, app.Accessibility, app.Visibility)
-=======
 	appRead(d, app.Name, app.Status, app.SignOnMode, app.Label, app.Accessibility, app.Visibility, app.Settings.Notes)
-	err = syncGroupsAndUsers(ctx, app.Id, d, m)
-	if err != nil {
-		return diag.Errorf("failed to sync groups and users for SWA application: %v", err)
-	}
->>>>>>> b54344df
 	return nil
 }
 
