package okta

import (
	"context"
	"encoding/json"
	"errors"
	"fmt"

	"github.com/hashicorp/terraform-plugin-sdk/v2/diag"
	"github.com/hashicorp/terraform-plugin-sdk/v2/helper/schema"
	"github.com/okta/okta-sdk-golang/v2/okta"
	"github.com/okta/okta-sdk-golang/v2/okta/query"
)

const (
	postBinding     = "urn:oasis:names:tc:SAML:2.0:bindings:HTTP-POST"
	redirectBinding = "urn:oasis:names:tc:SAML:2.0:bindings:HTTP-Redirect"
	saml11          = "1.1"
	saml20          = "2.0"
)

var (
	// Fields required if preconfigured_app is not provided
	customAppSamlRequiredFields = []string{
		"sso_url",
		"recipient",
		"destination",
		"audience",
		"subject_name_id_template",
		"subject_name_id_format",
		"signature_algorithm",
		"digest_algorithm",
		"authn_context_class_ref",
	}
	samlVersions = map[string]string{
		saml11: "SAML_1_1",
		saml20: "SAML_2_0",
	}
)

func resourceAppSaml() *schema.Resource {
	return &schema.Resource{
		CreateContext: resourceAppSamlCreate,
		ReadContext:   resourceAppSamlRead,
		UpdateContext: resourceAppSamlUpdate,
		DeleteContext: resourceAppSamlDelete,
		Importer: &schema.ResourceImporter{
			StateContext: schema.ImportStatePassthroughContext,
		},
		// For those familiar with Terraform schemas be sure to check the base application schema and/or
		// the examples in the documentation
		Schema: buildAppSchema(map[string]*schema.Schema{
			"preconfigured_app": {
				Type:        schema.TypeString,
				Optional:    true,
				Description: "Name of preexisting SAML application. For instance 'slack'",
				ForceNew:    true,
				DiffSuppressFunc: func(k, old, new string, d *schema.ResourceData) bool {
					return new == ""
				},
			},
			"key_name": {
				Type:         schema.TypeString,
				Description:  "Certificate name. This modulates the rotation of keys. New name == new key.",
				Optional:     true,
				RequiredWith: []string{"key_years_valid"},
			},
			"key_id": {
				Type:        schema.TypeString,
				Description: "Certificate ID",
				Computed:    true,
			},
			"key_years_valid": {
				Type:             schema.TypeInt,
				Optional:         true,
				ValidateDiagFunc: intBetween(2, 10),
				Description:      "Number of years the certificate is valid.",
			},
			"metadata": {
				Type:        schema.TypeString,
				Description: "SAML xml metadata payload",
				Computed:    true,
			},
			"metadata_url": {
				Type:        schema.TypeString,
				Description: "SAML xml metadata URL",
				Computed:    true,
			},
			"certificate": {
				Type:        schema.TypeString,
				Description: "cert from SAML XML metadata payload",
				Computed:    true,
			},
			"http_post_binding": {
				Type:        schema.TypeString,
				Computed:    true,
				Description: "urn:oasis:names:tc:SAML:2.0:bindings:HTTP-Post location from the SAML metadata.",
			},
			"http_redirect_binding": {
				Type:        schema.TypeString,
				Computed:    true,
				Description: "urn:oasis:names:tc:SAML:2.0:bindings:HTTP-Redirect location from the SAML metadata.",
			},
			"entity_key": {
				Type:        schema.TypeString,
				Description: "Entity ID, the ID portion of the entity_url",
				Computed:    true,
			},
			"entity_url": {
				Type:        schema.TypeString,
				Description: "Entity URL for instance http://www.okta.com/exk1fcia6d6EMsf331d8",
				Computed:    true,
			},
			"auto_submit_toolbar": {
				Type:        schema.TypeBool,
				Optional:    true,
				Default:     false,
				Description: "Display auto submit toolbar",
			},
			"hide_ios": {
				Type:        schema.TypeBool,
				Optional:    true,
				Default:     false,
				Description: "Do not display application icon on mobile app",
			},
			"hide_web": {
				Type:        schema.TypeBool,
				Optional:    true,
				Default:     false,
				Description: "Do not display application icon to users",
			},
			"default_relay_state": {
				Type:        schema.TypeString,
				Optional:    true,
				Description: "Identifies a specific application resource in an IDP initiated SSO scenario.",
			},
			"sso_url": {
				Type:             schema.TypeString,
				Optional:         true,
				Description:      "Single Sign On URL",
				ValidateDiagFunc: stringIsURL(validURLSchemes...),
			},
			"recipient": {
				Type:             schema.TypeString,
				Optional:         true,
				Description:      "The location where the app may present the SAML assertion",
				ValidateDiagFunc: stringIsURL(validURLSchemes...),
			},
			"destination": {
				Type:             schema.TypeString,
				Optional:         true,
				Description:      "Identifies the location where the SAML response is intended to be sent inside of the SAML assertion",
				ValidateDiagFunc: stringIsURL(validURLSchemes...),
			},
			"audience": {
				Type:        schema.TypeString,
				Optional:    true,
				Description: "Audience Restriction",
			},
			"idp_issuer": {
				Type:             schema.TypeString,
				Optional:         true,
				Description:      "SAML issuer ID",
				DiffSuppressFunc: appSamlDiffSuppressFunc,
			},
			"sp_issuer": {
				Type:        schema.TypeString,
				Optional:    true,
				Description: "SAML SP issuer ID",
			},
			"subject_name_id_template": {
				Type:        schema.TypeString,
				Optional:    true,
				Description: "Template for app user's username when a user is assigned to the app",
			},
			"subject_name_id_format": {
				Type:        schema.TypeString,
				Optional:    true,
				Description: "Identifies the SAML processing rules.",
				ValidateDiagFunc: elemInSlice([]string{
					"urn:oasis:names:tc:SAML:1.1:nameid-format:unspecified",
					"urn:oasis:names:tc:SAML:1.1:nameid-format:emailAddress",
					"urn:oasis:names:tc:SAML:1.1:nameid-format:x509SubjectName",
					"urn:oasis:names:tc:SAML:2.0:nameid-format:persistent",
					"urn:oasis:names:tc:SAML:2.0:nameid-format:transient",
				}),
			},
			"response_signed": {
				Type:        schema.TypeBool,
				Optional:    true,
				Description: "Determines whether the SAML auth response message is digitally signed",
			},
			"request_compressed": {
				Type:        schema.TypeBool,
				Optional:    true,
				Description: "Denotes whether the request is compressed or not.",
			},
			"assertion_signed": {
				Type:        schema.TypeBool,
				Optional:    true,
				Description: "Determines whether the SAML assertion is digitally signed",
			},
			"signature_algorithm": {
				Type:             schema.TypeString,
				Optional:         true,
				Description:      "Signature algorithm used ot digitally sign the assertion and response",
				ValidateDiagFunc: elemInSlice([]string{"RSA_SHA256", "RSA_SHA1"}),
			},
			"digest_algorithm": {
				Type:             schema.TypeString,
				Optional:         true,
				Description:      "Determines the digest algorithm used to digitally sign the SAML assertion and response",
				ValidateDiagFunc: elemInSlice([]string{"SHA256", "SHA1"}),
			},
			"honor_force_authn": {
				Type:        schema.TypeBool,
				Optional:    true,
				Description: "Prompt user to re-authenticate if SP asks for it",
				Default:     false,
			},
			"authn_context_class_ref": {
				Type:        schema.TypeString,
				Optional:    true,
				Description: "Identifies the SAML authentication context class for the assertion’s authentication statement",
			},
			"accessibility_self_service": {
				Type:        schema.TypeBool,
				Optional:    true,
				Default:     false,
				Description: "Enable self service",
			},
			"accessibility_error_redirect_url": {
				Type:             schema.TypeString,
				Optional:         true,
				Description:      "Custom error page URL",
				ValidateDiagFunc: stringIsURL(validURLSchemes...),
			},
			"accessibility_login_redirect_url": {
				Type:             schema.TypeString,
				Optional:         true,
				Description:      "Custom login page URL",
				ValidateDiagFunc: stringIsURL(validURLSchemes...),
			},
			"features": {
				Type:        schema.TypeSet,
				Optional:    true,
				Description: "features to enable",
				Elem:        &schema.Schema{Type: schema.TypeString},
				DiffSuppressFunc: func(k, old, new string, d *schema.ResourceData) bool {
					// always suppress diff since you can't currently configure provisioning features via the API
					return true
				},
			},
			"user_name_template": {
				Type:        schema.TypeString,
				Optional:    true,
				Default:     "${source.login}",
				Description: "Username template",
			},
			"user_name_template_suffix": {
				Type:        schema.TypeString,
				Optional:    true,
				Description: "Username template suffix",
			},
			"user_name_template_type": {
				Type:             schema.TypeString,
				Optional:         true,
				Default:          "BUILT_IN",
				Description:      "Username template type",
				ValidateDiagFunc: elemInSlice([]string{"NONE", "CUSTOM", "BUILT_IN"}),
			},
			"app_settings_json": {
				Type:             schema.TypeString,
				Optional:         true,
				Description:      "Application settings in JSON format",
				ValidateDiagFunc: stringIsJSON,
				StateFunc:        normalizeDataJSON,
				DiffSuppressFunc: func(k, old, new string, d *schema.ResourceData) bool {
					return new == ""
				},
			},
			"inline_hook_id": {
				Type:        schema.TypeString,
				Optional:    true,
				Description: "Saml Inline Hook setting",
			},
			"acs_endpoints": {
				Type:        schema.TypeSet,
				Elem:        &schema.Schema{Type: schema.TypeString},
				Optional:    true,
				Description: "List of ACS endpoints for this SAML application",
			},
			"attribute_statements": {
				Type:     schema.TypeList,
				Optional: true,
				Elem: &schema.Resource{
					Schema: map[string]*schema.Schema{
						"filter_type": {
							Type:             schema.TypeString,
							Optional:         true,
							Description:      "Type of group attribute filter",
							ValidateDiagFunc: elemInSlice([]string{"STARTS_WITH", "EQUALS", "CONTAINS", "REGEX"}),
						},
						"filter_value": {
							Type:        schema.TypeString,
							Optional:    true,
							Description: "Filter value to use",
						},
						"name": {
							Type:        schema.TypeString,
							Required:    true,
							Description: "The reference name of the attribute statement",
						},
						"namespace": {
							Type:     schema.TypeString,
							Optional: true,
							Default:  "urn:oasis:names:tc:SAML:2.0:attrname-format:unspecified",
							ValidateDiagFunc: elemInSlice([]string{
								"urn:oasis:names:tc:SAML:2.0:attrname-format:unspecified",
								"urn:oasis:names:tc:SAML:2.0:attrname-format:uri",
								"urn:oasis:names:tc:SAML:2.0:attrname-format:basic",
							}),
							Description: "The name format of the attribute",
						},
						"type": {
							Type:             schema.TypeString,
							Optional:         true,
							Default:          "EXPRESSION",
							ValidateDiagFunc: elemInSlice([]string{"GROUP", "EXPRESSION"}),
							Description:      "The type of attribute statements object",
						},
						"values": {
							Type:     schema.TypeList,
							Optional: true,
							Elem:     &schema.Schema{Type: schema.TypeString},
						},
					},
				},
			},
			"single_logout_issuer": {
				Type:         schema.TypeString,
				Optional:     true,
				Description:  "The issuer of the Service Provider that generates the Single Logout request",
				RequiredWith: []string{"single_logout_url", "single_logout_certificate"},
			},
			"single_logout_url": {
				Type:             schema.TypeString,
				Optional:         true,
				Description:      "The location where the logout response is sent",
				ValidateDiagFunc: stringIsURL(validURLSchemes...),
				RequiredWith:     []string{"single_logout_issuer", "single_logout_certificate"},
			},
			"single_logout_certificate": {
				Type:         schema.TypeString,
				Optional:     true,
				Description:  "x509 encoded certificate that the Service Provider uses to sign Single Logout requests",
				RequiredWith: []string{"single_logout_issuer", "single_logout_url"},
			},
			"saml_version": {
				Type:             schema.TypeString,
				Optional:         true,
				Default:          saml20,
				Description:      "SAML version for the app's sign-on mode",
				ValidateDiagFunc: elemInSlice([]string{saml20, saml11}),
			},
			"app_links_json": {
				Type:             schema.TypeString,
				Optional:         true,
				Description:      "Application settings in JSON format",
				ValidateDiagFunc: stringIsJSON,
				StateFunc:        normalizeDataJSON,
				DiffSuppressFunc: func(k, old, new string, d *schema.ResourceData) bool {
					return new == ""
				},
			},
		}),
	}
}

func resourceAppSamlCreate(ctx context.Context, d *schema.ResourceData, m interface{}) diag.Diagnostics {
	err := validateAppSaml(d)
	if err != nil {
		return diag.FromErr(err)
	}
	app, err := buildSamlApp(d)
	if err != nil {
		return diag.Errorf("failed to create SAML application: %v", err)
	}
	activate := d.Get("status").(string) == statusActive
	params := &query.Params{Activate: &activate}
	_, _, err = getOktaClientFromMetadata(m).Application.CreateApplication(ctx, app, params)
	if err != nil {
		return diag.Errorf("failed to create SAML application: %v", err)
	}
	// Make sure to track in terraform prior to the creation of cert in case there is an error.
	d.SetId(app.Id)
	err = tryCreateCertificate(ctx, d, m, app.Id)
	if err != nil {
		return diag.Errorf("failed to create new certificate for SAML application: %v", err)
	}
	err = handleAppLogo(ctx, d, m, app.Id, app.Links)
	if err != nil {
		return diag.Errorf("failed to upload logo for SAML application: %v", err)
	}
	return resourceAppSamlRead(ctx, d, m)
}

func resourceAppSamlRead(ctx context.Context, d *schema.ResourceData, m interface{}) diag.Diagnostics {
	app := okta.NewSamlApplication()
	err := fetchApp(ctx, d, m, app)
	if err != nil {
		return diag.Errorf("failed to get SAML application: %v", err)
	}
	if app.Id == "" {
		d.SetId("")
		return nil
	}
	if app.Settings != nil {
		if app.Settings.SignOn != nil {
			err = setSamlSettings(d, app.Settings.SignOn)
			if err != nil {
				return diag.Errorf("failed to set SAML sign-on settings: %v", err)
			}
		}
		err = setAppSettings(d, app.Settings.App)
		if err != nil {
			return diag.Errorf("failed to set SAML app settings: %v", err)
		}
	}
	err = setAppLinks(d, app.Visibility.AppLinks)
	if err != nil {
		return diag.Errorf("failed to set SAML app links: %v", err)
	}
	_ = d.Set("features", convertStringSliceToSetNullable(app.Features))
	_ = d.Set("user_name_template", app.Credentials.UserNameTemplate.Template)
	_ = d.Set("user_name_template_type", app.Credentials.UserNameTemplate.Type)
	_ = d.Set("user_name_template_suffix", app.Credentials.UserNameTemplate.Suffix)
	_ = d.Set("preconfigured_app", app.Name)
	_ = d.Set("logo_url", linksValue(app.Links, "logo", "href"))
	if app.Credentials.Signing.Kid != "" && app.Status != statusInactive {
		keyID := app.Credentials.Signing.Kid
		_ = d.Set("key_id", keyID)
		keyMetadata, metadataRoot, err := getSupplementFromMetadata(m).GetSAMLMetadata(ctx, d.Id(), keyID)
		if err != nil {
			return diag.Errorf("failed to get app's SAML metadata: %v", err)
		}
		var q string
		if keyID != "" {
			q = fmt.Sprintf("?kid=%s", keyID)
		}
		_ = d.Set("metadata", string(keyMetadata))
		_ = d.Set("metadata_url", fmt.Sprintf("%s/api/v1/apps/%s/sso/saml/metadata%s",
			getOktaClientFromMetadata(m).GetConfig().Okta.Client.OrgUrl, d.Id(), q))
		desc := metadataRoot.IDPSSODescriptors[0]
		syncSamlEndpointBinding(d, desc.SingleSignOnServices)
		uri := metadataRoot.EntityID
		key := getExternalID(uri, app.Settings.SignOn.IdpIssuer)
		_ = d.Set("entity_url", uri)
		_ = d.Set("entity_key", key)
		_ = d.Set("certificate", desc.KeyDescriptors[0].KeyInfo.Certificate)
	}
<<<<<<< HEAD
	appRead(d, app.Name, app.Status, app.SignOnMode, app.Label, app.Accessibility, app.Visibility)
=======
	appRead(d, app.Name, app.Status, app.SignOnMode, app.Label, app.Accessibility, app.Visibility, app.Settings.Notes)
	if app.SignOnMode == "SAML_1_1" {
		_ = d.Set("saml_version", saml11)
	} else {
		_ = d.Set("saml_version", saml20)
	}
	err = syncGroupsAndUsers(ctx, app.Id, d, m)
	if err != nil {
		return diag.Errorf("failed to sync groups and users for SAML application: %v", err)
	}
>>>>>>> b54344df
	return nil
}

func resourceAppSamlUpdate(ctx context.Context, d *schema.ResourceData, m interface{}) diag.Diagnostics {
	err := validateAppSaml(d)
	if err != nil {
		return diag.FromErr(err)
	}
	client := getOktaClientFromMetadata(m)
	app, err := buildSamlApp(d)
	if err != nil {
		return diag.Errorf("failed to create SAML application: %v", err)
	}
	_, _, err = client.Application.UpdateApplication(ctx, d.Id(), app)
	if err != nil {
		return diag.Errorf("failed to update SAML application: %v", err)
	}
	err = setAppStatus(ctx, d, client, app.Status)
	if err != nil {
		return diag.Errorf("failed to set SAML application status: %v", err)
	}
	if d.HasChange("key_name") {
		err = tryCreateCertificate(ctx, d, m, app.Id)
		if err != nil {
			return diag.Errorf("failed to create new certificate for SAML application: %v", err)
		}
	}
	if d.HasChange("logo") {
		err = handleAppLogo(ctx, d, m, app.Id, app.Links)
		if err != nil {
			o, _ := d.GetChange("logo")
			_ = d.Set("logo", o)
			return diag.Errorf("failed to upload logo for SAML application: %v", err)
		}
	}
	return resourceAppSamlRead(ctx, d, m)
}

func resourceAppSamlDelete(ctx context.Context, d *schema.ResourceData, m interface{}) diag.Diagnostics {
	err := deleteApplication(ctx, d, m)
	if err != nil {
		return diag.Errorf("failed to delete SAML application: %v", err)
	}
	return nil
}

func buildSamlApp(d *schema.ResourceData) (*okta.SamlApplication, error) {
	// Abstracts away name and SignOnMode which are constant for this app type.
	app := okta.NewSamlApplication()
	app.SignOnMode = samlVersions[d.Get("saml_version").(string)]
	app.Label = d.Get("label").(string)
	responseSigned := d.Get("response_signed").(bool)
	assertionSigned := d.Get("assertion_signed").(bool)

	preConfigName, ok := d.GetOk("preconfigured_app")
	if ok {
		app.Name = preConfigName.(string)
	} else {
		app.Name = d.Get("name").(string)

		reason := "Custom SAML applications must contain these fields"
		// Need to verify the fields that are now required since it is not preconfigured
		if err := conditionalRequire(d, customAppSamlRequiredFields, reason); err != nil {
			return app, err
		}

		if !responseSigned && !assertionSigned {
			return app, errors.New("custom SAML apps must either have response_signed or assertion_signed set to true")
		}
	}

	honorForce := d.Get("honor_force_authn").(bool)
	autoSubmit := d.Get("auto_submit_toolbar").(bool)
	hideMobile := d.Get("hide_ios").(bool)
	hideWeb := d.Get("hide_web").(bool)
	a11ySelfService := d.Get("accessibility_self_service").(bool)
	app.Settings = &okta.SamlApplicationSettings{
		Notes: buildAppNotes(d),
	}
	app.Visibility = &okta.ApplicationVisibility{
		AutoSubmitToolbar: &autoSubmit,
		Hide: &okta.ApplicationVisibilityHide{
			IOS: &hideMobile,
			Web: &hideWeb,
		},
	}
	if appLinks, ok := d.GetOk("app_links_json"); ok {
		_ = json.Unmarshal([]byte(appLinks.(string)), &app.Visibility.AppLinks)
	}
	if appSettings, ok := d.GetOk("app_settings_json"); ok {
		payload := map[string]interface{}{}
		_ = json.Unmarshal([]byte(appSettings.(string)), &payload)
		settings := okta.ApplicationSettingsApplication(payload)
		app.Settings.App = &settings
	} else {
		// we should provide empty app, even if there are no values
		// see https://github.com/okta/terraform-provider-okta/pull/226#issuecomment-744545051
		settings := okta.ApplicationSettingsApplication(map[string]interface{}{})
		app.Settings.App = &settings
	}
	app.Features = convertInterfaceToStringSet(d.Get("features"))
	app.Settings.SignOn = &okta.SamlApplicationSettingsSignOn{
		DefaultRelayState:     d.Get("default_relay_state").(string),
		SsoAcsUrl:             d.Get("sso_url").(string),
		Recipient:             d.Get("recipient").(string),
		Destination:           d.Get("destination").(string),
		Audience:              d.Get("audience").(string),
		IdpIssuer:             d.Get("idp_issuer").(string),
		SubjectNameIdTemplate: d.Get("subject_name_id_template").(string),
		SubjectNameIdFormat:   d.Get("subject_name_id_format").(string),
		ResponseSigned:        &responseSigned,
		AssertionSigned:       &assertionSigned,
		SignatureAlgorithm:    d.Get("signature_algorithm").(string),
		DigestAlgorithm:       d.Get("digest_algorithm").(string),
		HonorForceAuthn:       &honorForce,
		AuthnContextClassRef:  d.Get("authn_context_class_ref").(string),
		Slo:                   &okta.SingleLogout{Enabled: boolPtr(false)},
	}
	sli := d.Get("single_logout_issuer").(string)
	if sli != "" {
		app.Settings.SignOn.Slo = &okta.SingleLogout{
			Enabled:   boolPtr(true),
			Issuer:    sli,
			LogoutUrl: d.Get("single_logout_url").(string),
		}
		app.Settings.SignOn.SpCertificate = &okta.SpCertificate{
			X5c: []string{d.Get("single_logout_certificate").(string)},
		}
	}
	app.Credentials = &okta.ApplicationCredentials{
		UserNameTemplate: &okta.ApplicationCredentialsUsernameTemplate{
			Template: d.Get("user_name_template").(string),
			Type:     d.Get("user_name_template_type").(string),
			Suffix:   d.Get("user_name_template_suffix").(string),
		},
	}
	app.Accessibility = &okta.ApplicationAccessibility{
		SelfService:      &a11ySelfService,
		ErrorRedirectUrl: d.Get("accessibility_error_redirect_url").(string),
		LoginRedirectUrl: d.Get("accessibility_login_redirect_url").(string),
	}

	// Assumes that sso url is already part of the acs endpoints as part of the desired state.
	acsEndpoints := convertInterfaceToStringSet(d.Get("acs_endpoints"))

	// If there are acs endpoints, implies this flag should be true.
	allowMultipleAcsEndpoints := false
	if len(acsEndpoints) > 0 {
		acsEndpointsObj := make([]*okta.AcsEndpoint, len(acsEndpoints))
		for i := range acsEndpoints {
			acsEndpointsObj[i] = &okta.AcsEndpoint{
				Index: int64(i),
				Url:   acsEndpoints[i],
			}
		}
		allowMultipleAcsEndpoints = true
		app.Settings.SignOn.AcsEndpoints = acsEndpointsObj
	}
	app.Settings.SignOn.AllowMultipleAcsEndpoints = &allowMultipleAcsEndpoints

	statements := d.Get("attribute_statements").([]interface{})
	if len(statements) > 0 {
		samlAttr := make([]*okta.SamlAttributeStatement, len(statements))
		for i := range statements {
			samlAttr[i] = &okta.SamlAttributeStatement{
				FilterType:  d.Get(fmt.Sprintf("attribute_statements.%d.filter_type", i)).(string),
				FilterValue: d.Get(fmt.Sprintf("attribute_statements.%d.filter_value", i)).(string),
				Name:        d.Get(fmt.Sprintf("attribute_statements.%d.name", i)).(string),
				Namespace:   d.Get(fmt.Sprintf("attribute_statements.%d.namespace", i)).(string),
				Type:        d.Get(fmt.Sprintf("attribute_statements.%d.type", i)).(string),
				Values:      convertInterfaceToStringArr(d.Get(fmt.Sprintf("attribute_statements.%d.values", i))),
			}
		}
		app.Settings.SignOn.AttributeStatements = samlAttr
	} else {
		app.Settings.SignOn.AttributeStatements = []*okta.SamlAttributeStatement{}
	}

	if id, ok := d.GetOk("key_id"); ok {
		app.Credentials.Signing = &okta.ApplicationCredentialsSigning{
			Kid: id.(string),
		}
	}

	if id, ok := d.GetOk("inline_hook_id"); ok {
		app.Settings.SignOn.InlineHooks = []*okta.SignOnInlineHook{{Id: id.(string)}}
	}

	return app, nil
}

// Keep in mind that at the time of writing this the official SDK did not support generating certs.
func generateCertificate(ctx context.Context, d *schema.ResourceData, m interface{}, appID string) (*okta.JsonWebKey, error) {
	requestExecutor := getRequestExecutor(m)
	years := d.Get("key_years_valid").(int)
	url := fmt.Sprintf("/api/v1/apps/%s/credentials/keys/generate?validityYears=%d", appID, years)
	req, err := requestExecutor.NewRequest("POST", url, nil)
	if err != nil {
		return nil, err
	}
	req = req.WithContext(ctx)
	var key *okta.JsonWebKey
	_, err = requestExecutor.Do(ctx, req, &key)
	return key, err
}

func tryCreateCertificate(ctx context.Context, d *schema.ResourceData, m interface{}, appID string) error {
	if _, ok := d.GetOk("key_name"); ok {
		key, err := generateCertificate(ctx, d, m, appID)
		if err != nil {
			return err
		}

		// Set ID and the read done at the end of update and create will do the GET on metadata
		_ = d.Set("key_id", key.Kid)
	}
	return nil
}

func validateAppSaml(d *schema.ResourceData) error {
	jwks, ok := d.GetOk("attribute_statements")
	if !ok {
		return nil
	}
	for i := range jwks.([]interface{}) {
		objType := d.Get(fmt.Sprintf("attribute_statements.%d.type", i)).(string)
		if (d.Get(fmt.Sprintf("attribute_statements.%d.filter_type", i)).(string) != "" ||
			d.Get(fmt.Sprintf("attribute_statements.%d.filter_value", i)).(string) != "") &&
			objType != "GROUP" {
			return errors.New("invalid 'attribute_statements': when setting 'filter_value' or 'filter_type', value of 'type' should be set to 'GROUP'")
		}
		if objType == "GROUP" &&
			len(convertInterfaceToStringArrNullable(d.Get(fmt.Sprintf("attribute_statements.%d.values", i)))) > 0 {
			return errors.New("invalid 'attribute_statements': when setting 'values', 'type' should be set to 'EXPRESSION'")
		}
	}
	return nil
}<|MERGE_RESOLUTION|>--- conflicted
+++ resolved
@@ -459,20 +459,12 @@
 		_ = d.Set("entity_key", key)
 		_ = d.Set("certificate", desc.KeyDescriptors[0].KeyInfo.Certificate)
 	}
-<<<<<<< HEAD
-	appRead(d, app.Name, app.Status, app.SignOnMode, app.Label, app.Accessibility, app.Visibility)
-=======
 	appRead(d, app.Name, app.Status, app.SignOnMode, app.Label, app.Accessibility, app.Visibility, app.Settings.Notes)
 	if app.SignOnMode == "SAML_1_1" {
 		_ = d.Set("saml_version", saml11)
 	} else {
 		_ = d.Set("saml_version", saml20)
 	}
-	err = syncGroupsAndUsers(ctx, app.Id, d, m)
-	if err != nil {
-		return diag.Errorf("failed to sync groups and users for SAML application: %v", err)
-	}
->>>>>>> b54344df
 	return nil
 }
 
