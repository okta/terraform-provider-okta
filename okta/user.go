--- conflicted
+++ resolved
@@ -32,15 +32,11 @@
 )
 
 var userProfileDataSchema = map[string]*schema.Schema{
-<<<<<<< HEAD
-	"id": &schema.Schema{
-		Type:     schema.TypeString,
-		Computed: true,
-	},
-	"admin_roles": &schema.Schema{
-=======
+	"id": {
+		Type:     schema.TypeString,
+		Computed: true,
+	},
 	"admin_roles": {
->>>>>>> dff5a9be
 		Type:     schema.TypeSet,
 		Computed: true,
 		Elem:     &schema.Schema{Type: schema.TypeString},
