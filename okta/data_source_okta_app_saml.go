--- conflicted
+++ resolved
@@ -279,8 +279,6 @@
 				Computed:    true,
 				Description: "Discoverable resources related to the app",
 			},
-<<<<<<< HEAD
-=======
 			"inline_hook_id": {
 				Type:        schema.TypeString,
 				Computed:    true,
@@ -300,7 +298,6 @@
 				Description: "Users associated with the application",
 				Deprecated:  "The `users` field is now deprecated for the data source `okta_app_saml`, please replace all uses of this with: `okta_app_user_assignments`",
 			},
->>>>>>> fdb11490
 		},
 	}
 }
@@ -338,16 +335,12 @@
 		logger(m).Info("found multiple SAML applications with the criteria supplied, using the first one, sorted by creation date")
 		app = appList[0]
 	}
-<<<<<<< HEAD
-
-=======
 	users, groups, err := listAppUsersIDsAndGroupsIDs(ctx, getOktaClientFromMetadata(m), app.Id)
 	if err != nil {
 		return diag.Errorf("failed to list SAML's app groups and users: %v", err)
 	}
 	_ = d.Set("groups", convertStringSetToInterface(groups))
 	_ = d.Set("users", convertStringSetToInterface(users))
->>>>>>> fdb11490
 	d.SetId(app.Id)
 	_ = d.Set("label", app.Label)
 	_ = d.Set("name", app.Name)
