--- conflicted
+++ resolved
@@ -338,11 +338,8 @@
 			idpSocial:                dataSourceIdpSocial(),
 			networkZone:              dataSourceNetworkZone(),
 			policy:                   dataSourcePolicy(),
-<<<<<<< HEAD
 			trustedOrigins:           dataSourceTrustedOrigin(),
-=======
 			roleSubscription:         dataSourceRoleSubscription(),
->>>>>>> 1f39f9fb
 			user:                     dataSourceUser(),
 			userProfileMappingSource: dataSourceUserProfileMappingSource(),
 			users:                    dataSourceUsers(),
