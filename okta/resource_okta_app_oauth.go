--- conflicted
+++ resolved
@@ -732,7 +732,11 @@
 }
 
 func validateAppOAuth(d *schema.ResourceData) error {
-<<<<<<< HEAD
+	rtr := d.Get("refresh_token_rotation")
+	rtl := d.Get("refresh_token_leeway")
+	if rtr.(string) == "STATIC" && rtl.(int) != 0 {
+		return errors.New("you can not set 'refresh_token_leeway' when 'refresh_token_rotation' is static")
+	}
 	raw, ok := d.GetOk("groups_claim")
 	if ok {
 		groupsClaim := raw.(*schema.Set).List()[0].(map[string]interface{})
@@ -745,12 +749,6 @@
 		if groupsClaim["name"].(string) == "" || groupsClaim["value"].(string) == "" {
 			return errors.New("'name' 'value' and in 'groups_claim' should not be empty")
 		}
-=======
-	rtr := d.Get("refresh_token_rotation")
-	rtl := d.Get("refresh_token_leeway")
-	if rtr.(string) == "STATIC" && rtl.(int) != 0 {
-		return errors.New("you can not set 'refresh_token_leeway' when 'refresh_token_rotation' is static")
->>>>>>> 56a7a27e
 	}
 	if _, ok := d.GetOk("jwks"); !ok && d.Get("token_endpoint_auth_method").(string) == "private_key_jwt" {
 		return errors.New("'jwks' is required when 'token_endpoint_auth_method' is 'private_key_jwt'")
