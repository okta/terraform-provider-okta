--- conflicted
+++ resolved
@@ -129,8 +129,6 @@
 				Computed:    true,
 				Description: "Discoverable resources related to the app",
 			},
-<<<<<<< HEAD
-=======
 			"groups": {
 				Type:        schema.TypeSet,
 				Optional:    true,
@@ -150,7 +148,6 @@
 				Computed:    true,
 				Description: "Indicates if the client is allowed to use wildcard matching of redirect_uris",
 			},
->>>>>>> fdb11490
 		},
 	}
 }
@@ -188,8 +185,6 @@
 		logger(m).Info("found multiple OAuth applications with the criteria supplied, using the first one, sorted by creation date")
 		app = appList[0]
 	}
-<<<<<<< HEAD
-=======
 	users, groups, err := listAppUsersIDsAndGroupsIDs(ctx, getOktaClientFromMetadata(m), app.Id)
 	if err != nil {
 		return diag.Errorf("failed to list OAuth's app groups and users: %v", err)
@@ -197,7 +192,6 @@
 	_ = d.Set("groups", convertStringSetToInterface(groups))
 	_ = d.Set("users", convertStringSetToInterface(users))
 	d.SetId(app.Id)
->>>>>>> fdb11490
 	_ = d.Set("label", app.Label)
 	_ = d.Set("name", app.Name)
 	_ = d.Set("status", app.Status)
