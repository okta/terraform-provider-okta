--- conflicted
+++ resolved
@@ -91,16 +91,6 @@
 		logger(m).Info("found multiple applications with the criteria supplied, using the first one, sorted by creation date")
 		app = appList[0]
 	}
-<<<<<<< HEAD
-
-=======
-	users, groups, err := listAppUsersIDsAndGroupsIDs(ctx, getOktaClientFromMetadata(m), app.Id)
-	if err != nil {
-		return diag.Errorf("failed to list app's groups and users: %v", err)
-	}
-	_ = d.Set("groups", convertStringSliceToSet(groups))
-	_ = d.Set("users", convertStringSliceToSet(users))
->>>>>>> b54344df
 	d.SetId(app.Id)
 	_ = d.Set("label", app.Label)
 	_ = d.Set("name", app.Name)
