package resources

const (
	OktaIDaaSAPIToken                                 = "okta_api_token"
	OktaIDaaSAdminRoleCustom                          = "okta_admin_role_custom"
	OktaIDaaSAdminRoleCustomAssignments               = "okta_admin_role_custom_assignments"
	OktaIDaaSAdminRoleTargets                         = "okta_admin_role_targets"
	OktaIDaaSApp                                      = "okta_app"
	OktaIDaaSApps                                     = "okta_apps"
	OktaIDaaSAppAutoLogin                             = "okta_app_auto_login"
	OktaIDaaSAppBasicAuth                             = "okta_app_basic_auth"
	OktaIDaaSAppBookmark                              = "okta_app_bookmark"
<<<<<<< HEAD
	OktaIDaaSAppConnection                            = "okta_app_connection"
=======
	OktaIDaaSAppFeatures                              = "okta_app_features"
>>>>>>> f94c82ea
	OktaIDaaSAppGroupAssignment                       = "okta_app_group_assignment"
	OktaIDaaSAppGroupAssignments                      = "okta_app_group_assignments"
	OktaIDaaSAppMetadataSaml                          = "okta_app_metadata_saml"
	OktaIDaaSAppOAuth                                 = "okta_app_oauth"
	OktaIDaaSAppOAuthAPIScope                         = "okta_app_oauth_api_scope"
	OktaIDaaSAppOAuthPostLogoutRedirectURI            = "okta_app_oauth_post_logout_redirect_uri"
	OktaIDaaSAppOAuthRedirectURI                      = "okta_app_oauth_redirect_uri"
	OktaIDaaSAppOAuthRoleAssignment                   = "okta_app_oauth_role_assignment"
	OktaIDaaSAppSaml                                  = "okta_app_saml"
	OktaIDaaSAppSamlAppSettings                       = "okta_app_saml_app_settings"
	OktaIDaaSAppSecurePasswordStore                   = "okta_app_secure_password_store"
	OktaIDaaSAppSharedCredentials                     = "okta_app_shared_credentials"
	OktaIDaaSAppSignOnPolicy                          = "okta_app_signon_policy"
	OktaIDaaSAppSignOnPolicyRule                      = "okta_app_signon_policy_rule"
	OktaIDaaSAppSwa                                   = "okta_app_swa"
	OktaIDaaSAppThreeField                            = "okta_app_three_field"
	OktaIDaaSAppToken                                 = "okta_app_token"
	OktaIDaaSAppUser                                  = "okta_app_user"
	OktaIDaaSAppUserAssignments                       = "okta_app_user_assignments"
	OktaIDaaSAppUserBaseSchemaProperty                = "okta_app_user_base_schema_property"
	OktaIDaaSAppUserSchemaProperty                    = "okta_app_user_schema_property"
	OktaIDaaSAuthenticator                            = "okta_authenticator"
	OktaIDaaSAuthServer                               = "okta_auth_server"
	OktaIDaaSAuthServerClaim                          = "okta_auth_server_claim"
	OktaIDaaSAuthServerClaimDefault                   = "okta_auth_server_claim_default"
	OktaIDaaSAuthServerClaims                         = "okta_auth_server_claims"
	OktaIDaaSAuthServerClients                        = "okta_auth_server_clients"
<<<<<<< HEAD
=======
	OktaIDaaSAuthServerKeys                           = "okta_auth_server_keys"
>>>>>>> f94c82ea
	OktaIDaaSAuthServerDefault                        = "okta_auth_server_default"
	OktaIDaaSAuthServerPolicy                         = "okta_auth_server_policy"
	OktaIDaaSAuthServerPolicyRule                     = "okta_auth_server_policy_rule"
	OktaIDaaSAuthServerScope                          = "okta_auth_server_scope"
	OktaIDaaSAuthServerScopes                         = "okta_auth_server_scopes"
	OktaIDaaSBehavior                                 = "okta_behavior"
	OktaIDaaSBehaviors                                = "okta_behaviors"
	OktaIDaaSBrand                                    = "okta_brand"
	OktaIDaaSBrands                                   = "okta_brands"
	OktaIDaaSCaptcha                                  = "okta_captcha"
	OktaIDaaSCaptchaOrgWideSettings                   = "okta_captcha_org_wide_settings"
	OktaIDaaSDefaultPolicy                            = "okta_default_policy"
	OktaIDaaSDomain                                   = "okta_domain"
	OktaIDaaSDomainCertificate                        = "okta_domain_certificate"
	OktaIDaaSDomainVerification                       = "okta_domain_verification"
	OktaIDaaSEmailDomain                              = "okta_email_domain"
	OktaIDaaSEmailDomainVerification                  = "okta_email_domain_verification"
	OktaIDaaSEmailSender                              = "okta_email_sender"
	OktaIDaaSEmailSenderVerification                  = "okta_email_sender_verification"
	OktaIDaaSEmailCustomization                       = "okta_email_customization"
	OktaIDaaSEmailCustomizations                      = "okta_email_customizations"
	OktaIDaaSEmailTemplate                            = "okta_email_template"
	OktaIDaaSEmailTemplates                           = "okta_email_templates"
	OktaIDaaSEmailSMTPServer                          = "okta_email_smtp_server"
	OktaIDaaSEventHook                                = "okta_event_hook"
	OktaIDaaSEventHookVerification                    = "okta_event_hook_verification"
	OktaIDaaSFactor                                   = "okta_factor"
	OktaIDaaSFactorTotp                               = "okta_factor_totp"
	OktaIDaaSFeature                                  = "okta_feature"
	OktaIDaaSGroup                                    = "okta_group"
	OktaIDaaSGroupOwner                               = "okta_group_owner"
	OktaIDaaSGroupEveryone                            = "okta_everyone_group"
	OktaIDaaSGroupMemberships                         = "okta_group_memberships"
	OktaIDaaSGroupRole                                = "okta_group_role"
	OktaIDaaSGroupRule                                = "okta_group_rule"
	OktaIDaaSGroups                                   = "okta_groups"
	OktaIDaaSGroupSchemaProperty                      = "okta_group_schema_property"
	OktaIDaaSIdpMetadataSaml                          = "okta_idp_metadata_saml"
	OktaIDaaSIdpOidc                                  = "okta_idp_oidc"
	OktaIDaaSIdpSaml                                  = "okta_idp_saml"
	OktaIDaaSIdpSamlKey                               = "okta_idp_saml_key"
	OktaIDaaSIdpSocial                                = "okta_idp_social"
	OktaIDaaSInlineHook                               = "okta_inline_hook"
	OktaIDaaSLinkDefinition                           = "okta_link_definition"
	OktaIDaaSLinkValue                                = "okta_link_value"
	OktaIDaaSLogStream                                = "okta_log_stream"
	OktaIDaaSNetworkZone                              = "okta_network_zone"
	OktaIDaaSOrgConfiguration                         = "okta_org_configuration"
	OktaIDaaSOrgSupport                               = "okta_org_support"
	OktaIDaaSPolicy                                   = "okta_policy"
	OktaIDaaSPolicyMfa                                = "okta_policy_mfa"
	OktaIDaaSPolicyMfaDefault                         = "okta_policy_mfa_default"
	OktaIDaaSPolicyPassword                           = "okta_policy_password"
	OktaIDaaSPolicyPasswordDefault                    = "okta_policy_password_default"
	OktaIDaaSPolicyProfileEnrollment                  = "okta_policy_profile_enrollment"
	OktaIDaaSPolicyProfileEnrollmentApps              = "okta_policy_profile_enrollment_apps"
	OktaIDaaSPolicyRuleIdpDiscovery                   = "okta_policy_rule_idp_discovery"
	OktaIDaaSPolicyRuleMfa                            = "okta_policy_rule_mfa"
	OktaIDaaSPolicyRulePassword                       = "okta_policy_rule_password"
	OktaIDaaSPolicyRuleProfileEnrollment              = "okta_policy_rule_profile_enrollment"
	OktaIDaaSPolicyRuleSignOn                         = "okta_policy_rule_signon"
	OktaIDaaSPolicySignOn                             = "okta_policy_signon"
	OktaIDaaSProfileMapping                           = "okta_profile_mapping"
	OktaIDaaSPrincipalRateLimits                      = "okta_principal_rate_limits"
	OktaIDaaSRateLimiting                             = "okta_rate_limiting"
	OktaIDaaSRateLimitAdminNotificationSettings       = "okta_rate_limit_admin_notification_settings"
	OktaIDaaSRateLimitWarningThresholdPercentage      = "okta_rate_limit_warning_threshold_percentage"
	OktaIDaaSRealm                                    = "okta_realm"
	OktaIDaaSRealmAssignment                          = "okta_realm_assignment"
	OktaIDaaSResourceSet                              = "okta_resource_set"
	OktaIDaaSRoleSubscription                         = "okta_role_subscription"
	OktaIDaaSSecurityNotificationEmails               = "okta_security_notification_emails"
	OktaIDaaSTemplateSms                              = "okta_template_sms"
	OktaIDaaSTheme                                    = "okta_theme"
	OktaIDaaSThemes                                   = "okta_themes"
	OktaIDaaSThreatInsightSettings                    = "okta_threat_insight_settings"
	OktaIDaaSTrustedOrigin                            = "okta_trusted_origin"
	OktaIDaaSTrustedOrigins                           = "okta_trusted_origins"
	OktaIDaaSUser                                     = "okta_user"
	OktaIDaaSUserAdminRoles                           = "okta_user_admin_roles"
	OktaIDaaSUserBaseSchemaProperty                   = "okta_user_base_schema_property"
	OktaIDaaSUserFactorQuestion                       = "okta_user_factor_question"
	OktaIDaaSUserGroupMemberships                     = "okta_user_group_memberships"
	OktaIDaaSUserProfileMappingSource                 = "okta_user_profile_mapping_source"
	OktaIDaaSUsers                                    = "okta_users"
	OktaIDaaSAPIServiceIntegration                    = "okta_api_service_integration"
	OktaIDaaSUserSchemaProperty                       = "okta_user_schema_property"
	OktaIDaaSUserSecurityQuestions                    = "okta_user_security_questions"
	OktaIDaaSUserType                                 = "okta_user_type"
<<<<<<< HEAD
=======
	OktaIDaaSSecurityEventsProvider                   = "okta_security_events_provider"
	OktaIDaaSDevice                                   = "okta_device"
>>>>>>> f94c82ea
	OktaIDaaSHookKey                                  = "okta_hook_key"
	OktaGovernanceCampaign                            = "okta_campaign"
	OktaGovernanceEntitlement                         = "okta_entitlement"
	OktaGovernanceEntitlementBundle                   = "okta_entitlement_bundle"
	OktaGovernanceReview                              = "okta_review"
	OktaGovernancePrincipalEntitlements               = "okta_principal_entitlements"
	OktaGovernanceRequestCondition                    = "okta_request_condition"
	OktaGovernanceRequestSequence                     = "okta_request_sequence"
	OktaGovernanceRequestSettingOrganization          = "okta_request_setting_organization"
	OktaGovernanceRequestSettingResource              = "okta_request_setting_resource"
	OktaGovernanceRequestV2                           = "okta_request_v2"
	OktaGovernanceCatalogEntryDefault                 = "okta_catalog_entry_default"
	OktaGovernanceCatalogEntryUserAccessRequestFields = "okta_catalog_entry_user_access_request_fields"
	OktaGovernanceEndUserMyRequests                   = "okta_end_user_my_requests"
)<|MERGE_RESOLUTION|>--- conflicted
+++ resolved
@@ -10,11 +10,7 @@
 	OktaIDaaSAppAutoLogin                             = "okta_app_auto_login"
 	OktaIDaaSAppBasicAuth                             = "okta_app_basic_auth"
 	OktaIDaaSAppBookmark                              = "okta_app_bookmark"
-<<<<<<< HEAD
-	OktaIDaaSAppConnection                            = "okta_app_connection"
-=======
 	OktaIDaaSAppFeatures                              = "okta_app_features"
->>>>>>> f94c82ea
 	OktaIDaaSAppGroupAssignment                       = "okta_app_group_assignment"
 	OktaIDaaSAppGroupAssignments                      = "okta_app_group_assignments"
 	OktaIDaaSAppMetadataSaml                          = "okta_app_metadata_saml"
@@ -42,10 +38,7 @@
 	OktaIDaaSAuthServerClaimDefault                   = "okta_auth_server_claim_default"
 	OktaIDaaSAuthServerClaims                         = "okta_auth_server_claims"
 	OktaIDaaSAuthServerClients                        = "okta_auth_server_clients"
-<<<<<<< HEAD
-=======
 	OktaIDaaSAuthServerKeys                           = "okta_auth_server_keys"
->>>>>>> f94c82ea
 	OktaIDaaSAuthServerDefault                        = "okta_auth_server_default"
 	OktaIDaaSAuthServerPolicy                         = "okta_auth_server_policy"
 	OktaIDaaSAuthServerPolicyRule                     = "okta_auth_server_policy_rule"
@@ -135,11 +128,8 @@
 	OktaIDaaSUserSchemaProperty                       = "okta_user_schema_property"
 	OktaIDaaSUserSecurityQuestions                    = "okta_user_security_questions"
 	OktaIDaaSUserType                                 = "okta_user_type"
-<<<<<<< HEAD
-=======
 	OktaIDaaSSecurityEventsProvider                   = "okta_security_events_provider"
 	OktaIDaaSDevice                                   = "okta_device"
->>>>>>> f94c82ea
 	OktaIDaaSHookKey                                  = "okta_hook_key"
 	OktaGovernanceCampaign                            = "okta_campaign"
 	OktaGovernanceEntitlement                         = "okta_entitlement"
