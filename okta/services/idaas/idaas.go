--- conflicted
+++ resolved
@@ -108,12 +108,9 @@
 		newRateLimitAdminNotificationSettingsResource,
 		newRateLimitWarningThresholdPercentageResource,
 		newPrincipalRateLimitsResource,
-<<<<<<< HEAD
 		newSecurityEventsProviderResource,
 		newDevicesResource,
-=======
 		newHookKeyResource,
->>>>>>> 0ceb6ea4
 	}
 }
 
@@ -132,12 +129,9 @@
 		newRateLimitAdminNotificationSettingsDataSource,
 		newRateLimitWarningThresholdPercentageDataSource,
 		newPrincipalRateLimitsDataSource,
-<<<<<<< HEAD
 		newSecurityEventsProviderDataSource,
 		newDeviceDataSource,
-=======
 		newHookKeyDataSource,
->>>>>>> 0ceb6ea4
 	}
 }
 
@@ -217,7 +211,7 @@
 		resources.OktaIDaaSPolicyRuleSignOn:              resourcePolicySignOnRule(),
 		resources.OktaIDaaSPolicySignOn:                  resourcePolicySignOn(),
 		resources.OktaIDaaSProfileMapping:                resourceProfileMapping(),
-		// resources.OktaIDaaSRateLimiting:                  resourceRateLimiting(),
+		//resources.OktaIDaaSRateLimiting:                  resourceRateLimiting(),
 		resources.OktaIDaaSResourceSet:                resourceResourceSet(),
 		resources.OktaIDaaSRoleSubscription:           resourceRoleSubscription(),
 		resources.OktaIDaaSSecurityNotificationEmails: resourceSecurityNotificationEmails(),
