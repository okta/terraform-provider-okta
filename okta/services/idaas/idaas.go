package idaas

import (
	"context"
	"fmt"

	"github.com/hashicorp/go-cty/cty"
	"github.com/hashicorp/go-hclog"
	"github.com/hashicorp/terraform-plugin-framework/datasource"
	fwdiag "github.com/hashicorp/terraform-plugin-framework/diag"
	"github.com/hashicorp/terraform-plugin-framework/resource"
	"github.com/hashicorp/terraform-plugin-sdk/v2/diag"
	"github.com/hashicorp/terraform-plugin-sdk/v2/helper/schema"
	"github.com/hashicorp/terraform-plugin-sdk/v2/helper/structure"
	"github.com/okta/okta-sdk-golang/v4/okta"
	oktav5sdk "github.com/okta/okta-sdk-golang/v5/okta"
	v6okta "github.com/okta/okta-sdk-golang/v6/okta"
	"github.com/okta/terraform-provider-okta/okta/config"
	"github.com/okta/terraform-provider-okta/okta/internal/mutexkv"
	"github.com/okta/terraform-provider-okta/okta/resources"
	"github.com/okta/terraform-provider-okta/sdk"
)

// oktaMutexKV is a global MutexKV for use within this plugin
var oktaMutexKV = mutexkv.NewMutexKV()

func listAppsV5(ctx context.Context, config *config.Config, filters *AppFilters, limit int64) ([]oktav5sdk.ListApplications200ResponseInner, error) {
	req := config.OktaIDaaSClient.OktaSDKClientV5().ApplicationAPI.ListApplications(ctx).Limit(int32(limit))
	if filters != nil {
		req = req.Filter(filters.Status)
		req = req.Q(filters.GetQ())
	}
	apps, resp, err := req.Execute()
	if err != nil {
		return nil, err
	}
	for resp.HasNextPage() {
		var nextApps []oktav5sdk.ListApplications200ResponseInner
		resp, err = resp.Next(&nextApps)
		if err != nil {
			return nil, err
		}
		apps = append(apps, nextApps...)
	}
	return apps, nil
}

func getOktaClientFromMetadata(meta interface{}) *sdk.Client {
	return meta.(*config.Config).OktaIDaaSClient.OktaSDKClientV2()
}

func getOktaV3ClientFromMetadata(meta interface{}) *okta.APIClient {
	return meta.(*config.Config).OktaIDaaSClient.OktaSDKClientV3()
}

func getOktaV5ClientFromMetadata(meta interface{}) *oktav5sdk.APIClient {
	return meta.(*config.Config).OktaIDaaSClient.OktaSDKClientV5()
}

func getOktaV6ClientFromMetadata(meta interface{}) *v6okta.APIClient {
	return meta.(*config.Config).OktaIDaaSClient.OktaSDKClientV6()
}

func getAPISupplementFromMetadata(meta interface{}) *sdk.APISupplement {
	return meta.(*config.Config).OktaIDaaSClient.OktaSDKSupplementClient()
}

func logger(meta interface{}) hclog.Logger {
	return meta.(*config.Config).Logger
}

func getRequestExecutor(m interface{}) *sdk.RequestExecutor {
	return getOktaClientFromMetadata(m).GetRequestExecutor()
}

func fwproviderIsClassicOrg(ctx context.Context, config *config.Config) bool {
	return config.IsClassicOrg(ctx)
}

func providerIsClassicOrg(ctx context.Context, m interface{}) bool {
	if config, ok := m.(*config.Config); ok && config.IsClassicOrg(ctx) {
		return true
	}
	return false
}

func FWProviderResources() []func() resource.Resource {
	return []func() resource.Resource{
		newAppAccessPolicyAssignmentResource,
		newAppOAuthRoleAssignmentResource,
		newTrustedServerResource,
		newBrandResource,
		newLogStreamResource,
		newPolicyDeviceAssuranceAndroidResource,
		newPolicyDeviceAssuranceChromeOSResource,
		newPolicyDeviceAssuranceIOSResource,
		newPolicyDeviceAssuranceMacOSResource,
		newPolicyDeviceAssuranceWindowsResource,
		newCustomizedSigninResource,
		newPreviewSigninResource,
		newGroupOwnerResource,
		newAppSignOnPolicyResource,
		newEmailTemplateSettingsResource,
		newFeaturesResource,
		newRealmResource,
		newRealmAssignmentResource,
		newRateLimitResource,
		newRateLimitAdminNotificationSettingsResource,
		newRateLimitWarningThresholdPercentageResource,
		newPrincipalRateLimitsResource,
		newAppFeaturesResource,
		newHookKeyResource,
<<<<<<< HEAD
		newAPITokenResource,
=======
		newAppTokenResource,
>>>>>>> b83313e6
	}
}

func FWProviderDataSources() []func() datasource.DataSource {
	return []func() datasource.DataSource{
		newAuthServerClientsDataSource,
		newAuthServerKeysDataSource,
		newOrgMetadataDataSource,
		newDefaultSigninPageDataSource,
		newLogStreamDataSource,
		newAppsDataSource,
		newUserTypeDataSource,
		newDeviceAssurancePolicyDataSource,
		newFeaturesDataSource,
		newRealmDataSource,
		newRealmAssignmentDataSource,
		newRateLimitAdminNotificationSettingsDataSource,
		newRateLimitWarningThresholdPercentageDataSource,
		newPrincipalRateLimitsDataSource,
		newAppFeaturesDataSource,
		newHookKeyDataSource,
<<<<<<< HEAD
		newAPITokenDataSource,
=======
		newAppTokenDataSource,
>>>>>>> b83313e6
	}
}

func ProviderResources() map[string]*schema.Resource {
	return map[string]*schema.Resource{
		resources.OktaIDaaSAdminRoleCustom:               resourceAdminRoleCustom(),
		resources.OktaIDaaSAdminRoleCustomAssignments:    resourceAdminRoleCustomAssignments(),
		resources.OktaIDaaSAdminRoleTargets:              resourceAdminRoleTargets(),
		resources.OktaIDaaSAppAutoLogin:                  resourceAppAutoLogin(),
		resources.OktaIDaaSAppBasicAuth:                  resourceAppBasicAuth(),
		resources.OktaIDaaSAppBookmark:                   resourceAppBookmark(),
		resources.OktaIDaaSAppGroupAssignment:            resourceAppGroupAssignment(),
		resources.OktaIDaaSAppGroupAssignments:           resourceAppGroupAssignments(),
		resources.OktaIDaaSAppOAuth:                      resourceAppOAuth(),
		resources.OktaIDaaSAppOAuthAPIScope:              resourceAppOAuthAPIScope(),
		resources.OktaIDaaSAppOAuthPostLogoutRedirectURI: resourceAppOAuthPostLogoutRedirectURI(),
		resources.OktaIDaaSAppOAuthRedirectURI:           resourceAppOAuthRedirectURI(),
		resources.OktaIDaaSAppSaml:                       resourceAppSaml(),
		resources.OktaIDaaSAppSamlAppSettings:            resourceAppSamlAppSettings(),
		resources.OktaIDaaSAppSecurePasswordStore:        resourceAppSecurePasswordStore(),
		resources.OktaIDaaSAppSharedCredentials:          resourceAppSharedCredentials(),
		resources.OktaIDaaSAppSignOnPolicyRule:           resourceAppSignOnPolicyRule(),
		resources.OktaIDaaSAppSwa:                        resourceAppSwa(),
		resources.OktaIDaaSAppThreeField:                 resourceAppThreeField(),
		resources.OktaIDaaSAppUser:                       resourceAppUser(),
		resources.OktaIDaaSAppUserBaseSchemaProperty:     resourceAppUserBaseSchemaProperty(),
		resources.OktaIDaaSAppUserSchemaProperty:         resourceAppUserSchemaProperty(),
		resources.OktaIDaaSAuthenticator:                 resourceAuthenticator(),
		resources.OktaIDaaSAuthServer:                    resourceAuthServer(),
		resources.OktaIDaaSAuthServerClaim:               resourceAuthServerClaim(),
		resources.OktaIDaaSAuthServerClaimDefault:        resourceAuthServerClaimDefault(),
		resources.OktaIDaaSAuthServerDefault:             resourceAuthServerDefault(),
		resources.OktaIDaaSAuthServerPolicy:              resourceAuthServerPolicy(),
		resources.OktaIDaaSAuthServerPolicyRule:          resourceAuthServerPolicyRule(),
		resources.OktaIDaaSAuthServerScope:               resourceAuthServerScope(),
		resources.OktaIDaaSBehavior:                      resourceBehavior(),
		resources.OktaIDaaSCaptcha:                       resourceCaptcha(),
		resources.OktaIDaaSCaptchaOrgWideSettings:        resourceCaptchaOrgWideSettings(),
		resources.OktaIDaaSDomain:                        resourceDomain(),
		resources.OktaIDaaSDomainCertificate:             resourceDomainCertificate(),
		resources.OktaIDaaSDomainVerification:            resourceDomainVerification(),
		resources.OktaIDaaSEmailCustomization:            resourceEmailCustomization(),
		resources.OktaIDaaSEmailDomain:                   resourceEmailDomain(),
		resources.OktaIDaaSEmailDomainVerification:       resourceEmailDomainVerification(),
		resources.OktaIDaaSEmailSender:                   resourceEmailSender(),
		resources.OktaIDaaSEmailSenderVerification:       resourceEmailSenderVerification(),
		resources.OktaIDaaSEmailSMTPServer:               resourceEmailSMTP(),
		resources.OktaIDaaSEventHook:                     resourceEventHook(),
		resources.OktaIDaaSEventHookVerification:         resourceEventHookVerification(),
		resources.OktaIDaaSFactor:                        resourceFactor(),
		resources.OktaIDaaSFactorTotp:                    resourceFactorTOTP(),
		resources.OktaIDaaSGroup:                         resourceGroup(),
		resources.OktaIDaaSGroupMemberships:              resourceGroupMemberships(),
		resources.OktaIDaaSGroupRole:                     resourceGroupRole(),
		resources.OktaIDaaSGroupRule:                     resourceGroupRule(),
		resources.OktaIDaaSGroupSchemaProperty:           resourceGroupCustomSchemaProperty(),
		resources.OktaIDaaSIdpOidc:                       resourceIdpOidc(),
		resources.OktaIDaaSIdpSaml:                       resourceIdpSaml(),
		resources.OktaIDaaSIdpSamlKey:                    resourceIdpSigningKey(),
		resources.OktaIDaaSIdpSocial:                     resourceIdpSocial(),
		resources.OktaIDaaSInlineHook:                    resourceInlineHook(),
		resources.OktaIDaaSLinkDefinition:                resourceLinkDefinition(),
		resources.OktaIDaaSLinkValue:                     resourceLinkValue(),
		resources.OktaIDaaSNetworkZone:                   resourceNetworkZone(),
		resources.OktaIDaaSOrgConfiguration:              resourceOrgConfiguration(),
		resources.OktaIDaaSOrgSupport:                    resourceOrgSupport(),
		resources.OktaIDaaSPolicyMfa:                     resourcePolicyMfa(),
		resources.OktaIDaaSPolicyMfaDefault:              resourcePolicyMfaDefault(),
		resources.OktaIDaaSPolicyPassword:                resourcePolicyPassword(),
		resources.OktaIDaaSPolicyPasswordDefault:         resourcePolicyPasswordDefault(),
		resources.OktaIDaaSPolicyProfileEnrollment:       resourcePolicyProfileEnrollment(),
		resources.OktaIDaaSPolicyProfileEnrollmentApps:   resourcePolicyProfileEnrollmentApps(),
		resources.OktaIDaaSPolicyRuleIdpDiscovery:        resourcePolicyRuleIdpDiscovery(),
		resources.OktaIDaaSPolicyRuleMfa:                 resourcePolicyMfaRule(),
		resources.OktaIDaaSPolicyRulePassword:            resourcePolicyPasswordRule(),
		resources.OktaIDaaSPolicyRuleProfileEnrollment:   resourcePolicyProfileEnrollmentRule(),
		resources.OktaIDaaSPolicyRuleSignOn:              resourcePolicySignOnRule(),
		resources.OktaIDaaSPolicySignOn:                  resourcePolicySignOn(),
		resources.OktaIDaaSProfileMapping:                resourceProfileMapping(),
		resources.OktaIDaaSResourceSet:                   resourceResourceSet(),
		resources.OktaIDaaSRoleSubscription:              resourceRoleSubscription(),
		resources.OktaIDaaSSecurityNotificationEmails:    resourceSecurityNotificationEmails(),
		resources.OktaIDaaSTemplateSms:                   resourceTemplateSms(),
		resources.OktaIDaaSTheme:                         resourceTheme(),
		resources.OktaIDaaSThreatInsightSettings:         resourceThreatInsightSettings(),
		resources.OktaIDaaSTrustedOrigin:                 resourceTrustedOrigin(),
		resources.OktaIDaaSUser:                          resourceUser(),
		resources.OktaIDaaSUserAdminRoles:                resourceUserAdminRoles(),
		resources.OktaIDaaSUserBaseSchemaProperty:        resourceUserBaseSchemaProperty(),
		resources.OktaIDaaSUserFactorQuestion:            resourceUserFactorQuestion(),
		resources.OktaIDaaSUserGroupMemberships:          resourceUserGroupMemberships(),
		resources.OktaIDaaSUserSchemaProperty:            resourceUserCustomSchemaProperty(),
		resources.OktaIDaaSUserType:                      resourceUserType(),
	}
}

func ProviderDataSources() map[string]*schema.Resource {
	return map[string]*schema.Resource{
		resources.OktaIDaaSApp:                      dataSourceApp(),
		resources.OktaIDaaSAppGroupAssignments:      dataSourceAppGroupAssignments(),
		resources.OktaIDaaSAppMetadataSaml:          dataSourceAppMetadataSaml(),
		resources.OktaIDaaSAppOAuth:                 dataSourceAppOauth(),
		resources.OktaIDaaSAppSaml:                  dataSourceAppSaml(),
		resources.OktaIDaaSAppSignOnPolicy:          dataSourceAppSignOnPolicy(),
		resources.OktaIDaaSAppUserAssignments:       dataSourceAppUserAssignments(),
		resources.OktaIDaaSAuthenticator:            dataSourceAuthenticator(),
		resources.OktaIDaaSAuthServer:               dataSourceAuthServer(),
		resources.OktaIDaaSAuthServerClaim:          dataSourceAuthServerClaim(),
		resources.OktaIDaaSAuthServerClaims:         dataSourceAuthServerClaims(),
		resources.OktaIDaaSAuthServerPolicy:         dataSourceAuthServerPolicy(),
		resources.OktaIDaaSAuthServerScopes:         dataSourceAuthServerScopes(),
		resources.OktaIDaaSBehavior:                 dataSourceBehavior(),
		resources.OktaIDaaSBehaviors:                dataSourceBehaviors(),
		resources.OktaIDaaSBrand:                    dataSourceBrand(),
		resources.OktaIDaaSBrands:                   dataSourceBrands(),
		resources.OktaIDaaSDomain:                   dataSourceDomain(),
		resources.OktaIDaaSEmailCustomization:       dataSourceEmailCustomization(),
		resources.OktaIDaaSEmailCustomizations:      dataSourceEmailCustomizations(),
		resources.OktaIDaaSEmailSMTPServer:          dataSourceEmailSMTPServers(),
		resources.OktaIDaaSEmailTemplate:            dataSourceEmailTemplate(),
		resources.OktaIDaaSEmailTemplates:           dataSourceEmailTemplates(),
		resources.OktaIDaaSDefaultPolicy:            dataSourceDefaultPolicy(),
		resources.OktaIDaaSGroup:                    dataSourceGroup(),
		resources.OktaIDaaSGroupEveryone:            dataSourceEveryoneGroup(),
		resources.OktaIDaaSGroupRule:                dataSourceGroupRule(),
		resources.OktaIDaaSGroups:                   dataSourceGroups(),
		resources.OktaIDaaSIdpMetadataSaml:          dataSourceIdpMetadataSaml(),
		resources.OktaIDaaSIdpOidc:                  dataSourceIdpOidc(),
		resources.OktaIDaaSIdpSaml:                  dataSourceIdpSaml(),
		resources.OktaIDaaSIdpSocial:                dataSourceIdpSocial(),
		resources.OktaIDaaSNetworkZone:              dataSourceNetworkZone(),
		resources.OktaIDaaSPolicy:                   dataSourcePolicy(),
		resources.OktaIDaaSRoleSubscription:         dataSourceRoleSubscription(),
		resources.OktaIDaaSTheme:                    dataSourceTheme(),
		resources.OktaIDaaSThemes:                   dataSourceThemes(),
		resources.OktaIDaaSTrustedOrigins:           dataSourceTrustedOrigins(),
		resources.OktaIDaaSUser:                     dataSourceUser(),
		resources.OktaIDaaSUserProfileMappingSource: dataSourceUserProfileMappingSource(),
		resources.OktaIDaaSUsers:                    dataSourceUsers(),
		resources.OktaIDaaSUserSecurityQuestions:    dataSourceUserSecurityQuestions(),
	}
}

func stringIsJSON(i interface{}, k cty.Path) diag.Diagnostics {
	v, ok := i.(string)
	if !ok {
		return diag.Errorf("expected type of %s to be string", k)
	}
	if v == "" {
		return diag.Errorf("expected %q JSON to not be empty, got %v", k, i)
	}
	if _, err := structure.NormalizeJsonString(v); err != nil {
		return diag.Errorf("%q contains an invalid JSON: %s", k, err)
	}
	return nil
}

// doNotRetry helper function to flag if provider should be using backoff.Retry
func doNotRetry(m interface{}, err error) bool {
	return m.(*config.Config).TimeOperations.DoNotRetry(err)
}

func datasourceOIEOnlyFeatureError(name string) diag.Diagnostics {
	return oieOnlyFeatureError("data-sources", name)
}

func oieOnlyFeatureError(kind, name string) diag.Diagnostics {
	url := fmt.Sprintf("https://registry.terraform.io/providers/okta/okta/latest/docs/%s/%s", kind, string(name[5:]))
	if kind == "resources" {
		kind = "resource"
	}
	if kind == "data-sources" {
		kind = "datasource"
	}
	return diag.Errorf("%q is a %s for OIE Orgs only, see %s", name, kind, url)
}

func resourceOIEOnlyFeatureError(name string) diag.Diagnostics {
	return oieOnlyFeatureError("resources", name)
}

func dataSourceConfiguration(req datasource.ConfigureRequest, resp *datasource.ConfigureResponse) *config.Config {
	if req.ProviderData == nil {
		return nil
	}

	config, ok := req.ProviderData.(*config.Config)
	if !ok {
		resp.Diagnostics.AddError(
			"Unexpected Data Source Configure Type",
			fmt.Sprintf("Expected *config.Config, got: %T. Please report this issue to the provider developers.", req.ProviderData),
		)
		return nil
	}

	return config
}

func resourceConfiguration(req resource.ConfigureRequest, resp *resource.ConfigureResponse) *config.Config {
	if req.ProviderData == nil {
		return nil
	}

	p, ok := req.ProviderData.(*config.Config)
	if !ok {
		resp.Diagnostics.AddError(
			"Unexpected Resource Configure Type",
			fmt.Sprintf("Expected *config.Config, got: %T. Please report this issue to the provider developers.", req.ProviderData),
		)
		return nil
	}

	return p
}

func frameworkResourceOIEOnlyFeatureError(name string) fwdiag.Diagnostics {
	return frameworkOIEOnlyFeatureError("resources", name)
}

func frameworkOIEOnlyFeatureError(kind, name string) fwdiag.Diagnostics {
	url := fmt.Sprintf("https://registry.terraform.io/providers/okta/okta/latest/docs/%s/%s", kind, string(name[5:]))
	if kind == "resources" {
		kind = "resource"
	}
	if kind == "data-sources" {
		kind = "datasource"
	}
	var diags fwdiag.Diagnostics
	diags.AddError(fmt.Sprintf("%q is a %s for OIE Orgs only", name, kind), fmt.Sprintf(", see %s", url))
	return diags
}<|MERGE_RESOLUTION|>--- conflicted
+++ resolved
@@ -110,11 +110,8 @@
 		newPrincipalRateLimitsResource,
 		newAppFeaturesResource,
 		newHookKeyResource,
-<<<<<<< HEAD
 		newAPITokenResource,
-=======
 		newAppTokenResource,
->>>>>>> b83313e6
 	}
 }
 
@@ -136,11 +133,8 @@
 		newPrincipalRateLimitsDataSource,
 		newAppFeaturesDataSource,
 		newHookKeyDataSource,
-<<<<<<< HEAD
 		newAPITokenDataSource,
-=======
 		newAppTokenDataSource,
->>>>>>> b83313e6
 	}
 }
 
