package idaas

import (
	"context"
	"fmt"

	"github.com/hashicorp/go-cty/cty"
	"github.com/hashicorp/go-hclog"
	"github.com/hashicorp/terraform-plugin-framework/datasource"
	fwdiag "github.com/hashicorp/terraform-plugin-framework/diag"
	"github.com/hashicorp/terraform-plugin-framework/resource"
	"github.com/hashicorp/terraform-plugin-sdk/v2/diag"
	"github.com/hashicorp/terraform-plugin-sdk/v2/helper/schema"
	"github.com/hashicorp/terraform-plugin-sdk/v2/helper/structure"
	"github.com/okta/okta-sdk-golang/v4/okta"
	oktav5sdk "github.com/okta/okta-sdk-golang/v5/okta"
	"github.com/okta/terraform-provider-okta/okta/config"
	"github.com/okta/terraform-provider-okta/okta/internal/mutexkv"
	"github.com/okta/terraform-provider-okta/okta/resources"
	"github.com/okta/terraform-provider-okta/sdk"
)

// oktaMutexKV is a global MutexKV for use within this plugin
var oktaMutexKV = mutexkv.NewMutexKV()

func listAppsV5(ctx context.Context, config *config.Config, filters *AppFilters, limit int64) ([]oktav5sdk.ListApplications200ResponseInner, error) {
	req := config.OktaIDaaSClient.OktaSDKClientV5().ApplicationAPI.ListApplications(ctx).Limit(int32(limit))
	if filters != nil {
		req = req.Filter(filters.Status)
		req = req.Q(filters.GetQ())
	}
	apps, resp, err := req.Execute()
	if err != nil {
		return nil, err
	}
	for resp.HasNextPage() {
		var nextApps []oktav5sdk.ListApplications200ResponseInner
		resp, err = resp.Next(&nextApps)
		if err != nil {
			return nil, err
		}
		apps = append(apps, nextApps...)
	}
	return apps, nil
}

func getOktaClientFromMetadata(meta interface{}) *sdk.Client {
	return meta.(*config.Config).OktaIDaaSClient.OktaSDKClientV2()
}

func getOktaV3ClientFromMetadata(meta interface{}) *okta.APIClient {
	return meta.(*config.Config).OktaIDaaSClient.OktaSDKClientV3()
}

func getOktaV5ClientFromMetadata(meta interface{}) *oktav5sdk.APIClient {
	return meta.(*config.Config).OktaIDaaSClient.OktaSDKClientV5()
}

func getAPISupplementFromMetadata(meta interface{}) *sdk.APISupplement {
	return meta.(*config.Config).OktaIDaaSClient.OktaSDKSupplementClient()
}

func logger(meta interface{}) hclog.Logger {
	return meta.(*config.Config).Logger
}

func getRequestExecutor(m interface{}) *sdk.RequestExecutor {
	return getOktaClientFromMetadata(m).GetRequestExecutor()
}

func fwproviderIsClassicOrg(ctx context.Context, config *config.Config) bool {
	return config.IsClassicOrg(ctx)
}

func providerIsClassicOrg(ctx context.Context, m interface{}) bool {
	if config, ok := m.(*config.Config); ok && config.IsClassicOrg(ctx) {
		return true
	}
	return false
}

func FWProviderResources() []func() resource.Resource {
	return []func() resource.Resource{
		newAppAccessPolicyAssignmentResource,
		newAppOAuthRoleAssignmentResource,
		newTrustedServerResource,
		newBrandResource,
		newLogStreamResource,
		newPolicyDeviceAssuranceAndroidResource,
		newPolicyDeviceAssuranceChromeOSResource,
		newPolicyDeviceAssuranceIOSResource,
		newPolicyDeviceAssuranceMacOSResource,
		newPolicyDeviceAssuranceWindowsResource,
		newCustomizedSigninResource,
		newPreviewSigninResource,
		newGroupOwnerResource,
		newAppSignOnPolicyResource,
		newEmailTemplateSettingsResource,
		newFeaturesResource,
		newRealmResource,
		newRealmAssignmentResource,
	}
}

func FWProviderDataSources() []func() datasource.DataSource {
	return []func() datasource.DataSource{
		newOrgMetadataDataSource,
		newDefaultSigninPageDataSource,
		newLogStreamDataSource,
		newAppsDataSource,
		newUserTypeDataSource,
		newDeviceAssurancePolicyDataSource,
		newFeaturesDataSource,
<<<<<<< HEAD
		newAppGroupAssignmentsDataSource,
=======
		newRealmDataSource,
		newRealmAssignmentDataSource,
>>>>>>> 066988e6
	}
}

func ProviderResources() map[string]*schema.Resource {
	return map[string]*schema.Resource{
		resources.OktaIDaaSAdminRoleCustom:               resourceAdminRoleCustom(),
		resources.OktaIDaaSAdminRoleCustomAssignments:    resourceAdminRoleCustomAssignments(),
		resources.OktaIDaaSAdminRoleTargets:              resourceAdminRoleTargets(),
		resources.OktaIDaaSAppAutoLogin:                  resourceAppAutoLogin(),
		resources.OktaIDaaSAppBasicAuth:                  resourceAppBasicAuth(),
		resources.OktaIDaaSAppBookmark:                   resourceAppBookmark(),
		resources.OktaIDaaSAppGroupAssignment:            resourceAppGroupAssignment(),
		resources.OktaIDaaSAppGroupAssignments:           resourceAppGroupAssignments(),
		resources.OktaIDaaSAppOAuth:                      resourceAppOAuth(),
		resources.OktaIDaaSAppOAuthAPIScope:              resourceAppOAuthAPIScope(),
		resources.OktaIDaaSAppOAuthPostLogoutRedirectURI: resourceAppOAuthPostLogoutRedirectURI(),
		resources.OktaIDaaSAppOAuthRedirectURI:           resourceAppOAuthRedirectURI(),
		resources.OktaIDaaSAppSaml:                       resourceAppSaml(),
		resources.OktaIDaaSAppSamlAppSettings:            resourceAppSamlAppSettings(),
		resources.OktaIDaaSAppSecurePasswordStore:        resourceAppSecurePasswordStore(),
		resources.OktaIDaaSAppSharedCredentials:          resourceAppSharedCredentials(),
		resources.OktaIDaaSAppSignOnPolicyRule:           resourceAppSignOnPolicyRule(),
		resources.OktaIDaaSAppSwa:                        resourceAppSwa(),
		resources.OktaIDaaSAppThreeField:                 resourceAppThreeField(),
		resources.OktaIDaaSAppUser:                       resourceAppUser(),
		resources.OktaIDaaSAppUserBaseSchemaProperty:     resourceAppUserBaseSchemaProperty(),
		resources.OktaIDaaSAppUserSchemaProperty:         resourceAppUserSchemaProperty(),
		resources.OktaIDaaSAuthenticator:                 resourceAuthenticator(),
		resources.OktaIDaaSAuthServer:                    resourceAuthServer(),
		resources.OktaIDaaSAuthServerClaim:               resourceAuthServerClaim(),
		resources.OktaIDaaSAuthServerClaimDefault:        resourceAuthServerClaimDefault(),
		resources.OktaIDaaSAuthServerDefault:             resourceAuthServerDefault(),
		resources.OktaIDaaSAuthServerPolicy:              resourceAuthServerPolicy(),
		resources.OktaIDaaSAuthServerPolicyRule:          resourceAuthServerPolicyRule(),
		resources.OktaIDaaSAuthServerScope:               resourceAuthServerScope(),
		resources.OktaIDaaSBehavior:                      resourceBehavior(),
		resources.OktaIDaaSCaptcha:                       resourceCaptcha(),
		resources.OktaIDaaSCaptchaOrgWideSettings:        resourceCaptchaOrgWideSettings(),
		resources.OktaIDaaSDomain:                        resourceDomain(),
		resources.OktaIDaaSDomainCertificate:             resourceDomainCertificate(),
		resources.OktaIDaaSDomainVerification:            resourceDomainVerification(),
		resources.OktaIDaaSEmailCustomization:            resourceEmailCustomization(),
		resources.OktaIDaaSEmailDomain:                   resourceEmailDomain(),
		resources.OktaIDaaSEmailDomainVerification:       resourceEmailDomainVerification(),
		resources.OktaIDaaSEmailSender:                   resourceEmailSender(),
		resources.OktaIDaaSEmailSenderVerification:       resourceEmailSenderVerification(),
		resources.OktaIDaaSEmailSMTPServer:               resourceEmailSMTP(),
		resources.OktaIDaaSEventHook:                     resourceEventHook(),
		resources.OktaIDaaSEventHookVerification:         resourceEventHookVerification(),
		resources.OktaIDaaSFactor:                        resourceFactor(),
		resources.OktaIDaaSFactorTotp:                    resourceFactorTOTP(),
		resources.OktaIDaaSGroup:                         resourceGroup(),
		resources.OktaIDaaSGroupMemberships:              resourceGroupMemberships(),
		resources.OktaIDaaSGroupRole:                     resourceGroupRole(),
		resources.OktaIDaaSGroupRule:                     resourceGroupRule(),
		resources.OktaIDaaSGroupSchemaProperty:           resourceGroupCustomSchemaProperty(),
		resources.OktaIDaaSIdpOidc:                       resourceIdpOidc(),
		resources.OktaIDaaSIdpSaml:                       resourceIdpSaml(),
		resources.OktaIDaaSIdpSamlKey:                    resourceIdpSigningKey(),
		resources.OktaIDaaSIdpSocial:                     resourceIdpSocial(),
		resources.OktaIDaaSInlineHook:                    resourceInlineHook(),
		resources.OktaIDaaSLinkDefinition:                resourceLinkDefinition(),
		resources.OktaIDaaSLinkValue:                     resourceLinkValue(),
		resources.OktaIDaaSNetworkZone:                   resourceNetworkZone(),
		resources.OktaIDaaSOrgConfiguration:              resourceOrgConfiguration(),
		resources.OktaIDaaSOrgSupport:                    resourceOrgSupport(),
		resources.OktaIDaaSPolicyMfa:                     resourcePolicyMfa(),
		resources.OktaIDaaSPolicyMfaDefault:              resourcePolicyMfaDefault(),
		resources.OktaIDaaSPolicyPassword:                resourcePolicyPassword(),
		resources.OktaIDaaSPolicyPasswordDefault:         resourcePolicyPasswordDefault(),
		resources.OktaIDaaSPolicyProfileEnrollment:       resourcePolicyProfileEnrollment(),
		resources.OktaIDaaSPolicyProfileEnrollmentApps:   resourcePolicyProfileEnrollmentApps(),
		resources.OktaIDaaSPolicyRuleIdpDiscovery:        resourcePolicyRuleIdpDiscovery(),
		resources.OktaIDaaSPolicyRuleMfa:                 resourcePolicyMfaRule(),
		resources.OktaIDaaSPolicyRulePassword:            resourcePolicyPasswordRule(),
		resources.OktaIDaaSPolicyRuleProfileEnrollment:   resourcePolicyProfileEnrollmentRule(),
		resources.OktaIDaaSPolicyRuleSignOn:              resourcePolicySignOnRule(),
		resources.OktaIDaaSPolicySignOn:                  resourcePolicySignOn(),
		resources.OktaIDaaSProfileMapping:                resourceProfileMapping(),
		resources.OktaIDaaSRateLimiting:                  resourceRateLimiting(),
		resources.OktaIDaaSResourceSet:                   resourceResourceSet(),
		resources.OktaIDaaSRoleSubscription:              resourceRoleSubscription(),
		resources.OktaIDaaSSecurityNotificationEmails:    resourceSecurityNotificationEmails(),
		resources.OktaIDaaSTemplateSms:                   resourceTemplateSms(),
		resources.OktaIDaaSTheme:                         resourceTheme(),
		resources.OktaIDaaSThreatInsightSettings:         resourceThreatInsightSettings(),
		resources.OktaIDaaSTrustedOrigin:                 resourceTrustedOrigin(),
		resources.OktaIDaaSUser:                          resourceUser(),
		resources.OktaIDaaSUserAdminRoles:                resourceUserAdminRoles(),
		resources.OktaIDaaSUserBaseSchemaProperty:        resourceUserBaseSchemaProperty(),
		resources.OktaIDaaSUserFactorQuestion:            resourceUserFactorQuestion(),
		resources.OktaIDaaSUserGroupMemberships:          resourceUserGroupMemberships(),
		resources.OktaIDaaSUserSchemaProperty:            resourceUserCustomSchemaProperty(),
		resources.OktaIDaaSUserType:                      resourceUserType(),
	}
}

func ProviderDataSources() map[string]*schema.Resource {
	return map[string]*schema.Resource{
		resources.OktaIDaaSApp:                      dataSourceApp(),
		resources.OktaIDaaSAppMetadataSaml:          dataSourceAppMetadataSaml(),
		resources.OktaIDaaSAppOAuth:                 dataSourceAppOauth(),
		resources.OktaIDaaSAppSaml:                  dataSourceAppSaml(),
		resources.OktaIDaaSAppSignOnPolicy:          dataSourceAppSignOnPolicy(),
		resources.OktaIDaaSAppUserAssignments:       dataSourceAppUserAssignments(),
		resources.OktaIDaaSAuthenticator:            dataSourceAuthenticator(),
		resources.OktaIDaaSAuthServer:               dataSourceAuthServer(),
		resources.OktaIDaaSAuthServerClaim:          dataSourceAuthServerClaim(),
		resources.OktaIDaaSAuthServerClaims:         dataSourceAuthServerClaims(),
		resources.OktaIDaaSAuthServerPolicy:         dataSourceAuthServerPolicy(),
		resources.OktaIDaaSAuthServerScopes:         dataSourceAuthServerScopes(),
		resources.OktaIDaaSBehavior:                 dataSourceBehavior(),
		resources.OktaIDaaSBehaviors:                dataSourceBehaviors(),
		resources.OktaIDaaSBrand:                    dataSourceBrand(),
		resources.OktaIDaaSBrands:                   dataSourceBrands(),
		resources.OktaIDaaSDomain:                   dataSourceDomain(),
		resources.OktaIDaaSEmailCustomization:       dataSourceEmailCustomization(),
		resources.OktaIDaaSEmailCustomizations:      dataSourceEmailCustomizations(),
		resources.OktaIDaaSEmailSMTPServer:          dataSourceEmailSMTPServers(),
		resources.OktaIDaaSEmailTemplate:            dataSourceEmailTemplate(),
		resources.OktaIDaaSEmailTemplates:           dataSourceEmailTemplates(),
		resources.OktaIDaaSDefaultPolicy:            dataSourceDefaultPolicy(),
		resources.OktaIDaaSGroup:                    dataSourceGroup(),
		resources.OktaIDaaSGroupEveryone:            dataSourceEveryoneGroup(),
		resources.OktaIDaaSGroupRule:                dataSourceGroupRule(),
		resources.OktaIDaaSGroups:                   dataSourceGroups(),
		resources.OktaIDaaSIdpMetadataSaml:          dataSourceIdpMetadataSaml(),
		resources.OktaIDaaSIdpOidc:                  dataSourceIdpOidc(),
		resources.OktaIDaaSIdpSaml:                  dataSourceIdpSaml(),
		resources.OktaIDaaSIdpSocial:                dataSourceIdpSocial(),
		resources.OktaIDaaSNetworkZone:              dataSourceNetworkZone(),
		resources.OktaIDaaSPolicy:                   dataSourcePolicy(),
		resources.OktaIDaaSRoleSubscription:         dataSourceRoleSubscription(),
		resources.OktaIDaaSTheme:                    dataSourceTheme(),
		resources.OktaIDaaSThemes:                   dataSourceThemes(),
		resources.OktaIDaaSTrustedOrigins:           dataSourceTrustedOrigins(),
		resources.OktaIDaaSUser:                     dataSourceUser(),
		resources.OktaIDaaSUserProfileMappingSource: dataSourceUserProfileMappingSource(),
		resources.OktaIDaaSUsers:                    dataSourceUsers(),
		resources.OktaIDaaSUserSecurityQuestions:    dataSourceUserSecurityQuestions(),
	}
}

func stringIsJSON(i interface{}, k cty.Path) diag.Diagnostics {
	v, ok := i.(string)
	if !ok {
		return diag.Errorf("expected type of %s to be string", k)
	}
	if v == "" {
		return diag.Errorf("expected %q JSON to not be empty, got %v", k, i)
	}
	if _, err := structure.NormalizeJsonString(v); err != nil {
		return diag.Errorf("%q contains an invalid JSON: %s", k, err)
	}
	return nil
}

// doNotRetry helper function to flag if provider should be using backoff.Retry
func doNotRetry(m interface{}, err error) bool {
	return m.(*config.Config).TimeOperations.DoNotRetry(err)
}

func datasourceOIEOnlyFeatureError(name string) diag.Diagnostics {
	return oieOnlyFeatureError("data-sources", name)
}

func oieOnlyFeatureError(kind, name string) diag.Diagnostics {
	url := fmt.Sprintf("https://registry.terraform.io/providers/okta/okta/latest/docs/%s/%s", kind, string(name[5:]))
	if kind == "resources" {
		kind = "resource"
	}
	if kind == "data-sources" {
		kind = "datasource"
	}
	return diag.Errorf("%q is a %s for OIE Orgs only, see %s", name, kind, url)
}

func resourceOIEOnlyFeatureError(name string) diag.Diagnostics {
	return oieOnlyFeatureError("resources", name)
}

func dataSourceConfiguration(req datasource.ConfigureRequest, resp *datasource.ConfigureResponse) *config.Config {
	if req.ProviderData == nil {
		return nil
	}

	config, ok := req.ProviderData.(*config.Config)
	if !ok {
		resp.Diagnostics.AddError(
			"Unexpected Data Source Configure Type",
			fmt.Sprintf("Expected *config.Config, got: %T. Please report this issue to the provider developers.", req.ProviderData),
		)
		return nil
	}

	return config
}

func resourceConfiguration(req resource.ConfigureRequest, resp *resource.ConfigureResponse) *config.Config {
	if req.ProviderData == nil {
		return nil
	}

	p, ok := req.ProviderData.(*config.Config)
	if !ok {
		resp.Diagnostics.AddError(
			"Unexpected Resource Configure Type",
			fmt.Sprintf("Expected *config.Config, got: %T. Please report this issue to the provider developers.", req.ProviderData),
		)
		return nil
	}

	return p
}

func frameworkResourceOIEOnlyFeatureError(name string) fwdiag.Diagnostics {
	return frameworkOIEOnlyFeatureError("resources", name)
}

func frameworkOIEOnlyFeatureError(kind, name string) fwdiag.Diagnostics {
	url := fmt.Sprintf("https://registry.terraform.io/providers/okta/okta/latest/docs/%s/%s", kind, string(name[5:]))
	if kind == "resources" {
		kind = "resource"
	}
	if kind == "data-sources" {
		kind = "datasource"
	}
	var diags fwdiag.Diagnostics
	diags.AddError(fmt.Sprintf("%q is a %s for OIE Orgs only", name, kind), fmt.Sprintf(", see %s", url))
	return diags
}<|MERGE_RESOLUTION|>--- conflicted
+++ resolved
@@ -111,12 +111,10 @@
 		newUserTypeDataSource,
 		newDeviceAssurancePolicyDataSource,
 		newFeaturesDataSource,
-<<<<<<< HEAD
-		newAppGroupAssignmentsDataSource,
-=======
 		newRealmDataSource,
 		newRealmAssignmentDataSource,
->>>>>>> 066988e6
+    newAppGroupAssignmentsDataSource,
+
 	}
 }
 
