package idaas

import (
	"context"
	"fmt"

	"github.com/hashicorp/go-cty/cty"
	"github.com/hashicorp/go-hclog"
	"github.com/hashicorp/terraform-plugin-framework/datasource"
	fwdiag "github.com/hashicorp/terraform-plugin-framework/diag"
	"github.com/hashicorp/terraform-plugin-framework/resource"
	"github.com/hashicorp/terraform-plugin-sdk/v2/diag"
	"github.com/hashicorp/terraform-plugin-sdk/v2/helper/schema"
	"github.com/hashicorp/terraform-plugin-sdk/v2/helper/structure"
	"github.com/okta/okta-sdk-golang/v4/okta"
	oktav5sdk "github.com/okta/okta-sdk-golang/v5/okta"
	v6okta "github.com/okta/okta-sdk-golang/v6/okta"
	"github.com/okta/terraform-provider-okta/okta/config"
	"github.com/okta/terraform-provider-okta/okta/internal/mutexkv"
	"github.com/okta/terraform-provider-okta/okta/resources"
	"github.com/okta/terraform-provider-okta/sdk"
)

// oktaMutexKV is a global MutexKV for use within this plugin
var oktaMutexKV = mutexkv.NewMutexKV()

func listAppsV5(ctx context.Context, config *config.Config, filters *AppFilters, limit int64) ([]oktav5sdk.ListApplications200ResponseInner, error) {
	req := config.OktaIDaaSClient.OktaSDKClientV5().ApplicationAPI.ListApplications(ctx).Limit(int32(limit))
	if filters != nil {
		req = req.Filter(filters.Status)
		req = req.Q(filters.GetQ())
	}
	apps, resp, err := req.Execute()
	if err != nil {
		return nil, err
	}
	for resp.HasNextPage() {
		var nextApps []oktav5sdk.ListApplications200ResponseInner
		resp, err = resp.Next(&nextApps)
		if err != nil {
			return nil, err
		}
		apps = append(apps, nextApps...)
	}
	return apps, nil
}

func getOktaClientFromMetadata(meta interface{}) *sdk.Client {
	return meta.(*config.Config).OktaIDaaSClient.OktaSDKClientV2()
}

func getOktaV3ClientFromMetadata(meta interface{}) *okta.APIClient {
	return meta.(*config.Config).OktaIDaaSClient.OktaSDKClientV3()
}

func getOktaV5ClientFromMetadata(meta interface{}) *oktav5sdk.APIClient {
	return meta.(*config.Config).OktaIDaaSClient.OktaSDKClientV5()
}

func getOktaV6ClientFromMetadata(meta interface{}) *v6okta.APIClient {
	return meta.(*config.Config).OktaIDaaSClient.OktaSDKClientV6()
}

func getAPISupplementFromMetadata(meta interface{}) *sdk.APISupplement {
	return meta.(*config.Config).OktaIDaaSClient.OktaSDKSupplementClient()
}

func logger(meta interface{}) hclog.Logger {
	return meta.(*config.Config).Logger
}

func getRequestExecutor(m interface{}) *sdk.RequestExecutor {
	return getOktaClientFromMetadata(m).GetRequestExecutor()
}

func fwproviderIsClassicOrg(ctx context.Context, config *config.Config) bool {
	return config.IsClassicOrg(ctx)
}

func providerIsClassicOrg(ctx context.Context, m interface{}) bool {
	if config, ok := m.(*config.Config); ok && config.IsClassicOrg(ctx) {
		return true
	}
	return false
}

func FWProviderResources() []func() resource.Resource {
	return []func() resource.Resource{
		newAppAccessPolicyAssignmentResource,
		newAppOAuthRoleAssignmentResource,
		newTrustedServerResource,
		newBrandResource,
		newLogStreamResource,
		newPolicyDeviceAssuranceAndroidResource,
		newPolicyDeviceAssuranceChromeOSResource,
		newPolicyDeviceAssuranceIOSResource,
		newPolicyDeviceAssuranceMacOSResource,
		newPolicyDeviceAssuranceWindowsResource,
		newCustomizedSigninResource,
		newPreviewSigninResource,
		newGroupOwnerResource,
		newAppSignOnPolicyResource,
		newEmailTemplateSettingsResource,
		newFeaturesResource,
		newRealmResource,
		newRealmAssignmentResource,
		newRateLimitResource,
		newRateLimitAdminNotificationSettingsResource,
		newRateLimitWarningThresholdPercentageResource,
		newPrincipalRateLimitsResource,
<<<<<<< HEAD
		newAppConnectionsResource,
=======
		newSecurityEventsProviderResource,
		newDevicesResource,
		newAppFeaturesResource,
		newHookKeyResource,
		newAPIServiceIntegrationResource,
		newAPITokenResource,
		newAppTokenResource,
>>>>>>> f94c82ea
	}
}

func FWProviderDataSources() []func() datasource.DataSource {
	return []func() datasource.DataSource{
		newAuthServerClientsDataSource,
<<<<<<< HEAD
=======
		newAuthServerKeysDataSource,
>>>>>>> f94c82ea
		newOrgMetadataDataSource,
		newDefaultSigninPageDataSource,
		newLogStreamDataSource,
		newAppsDataSource,
		newUserTypeDataSource,
		newDeviceAssurancePolicyDataSource,
		newFeaturesDataSource,
		newRealmDataSource,
		newRealmAssignmentDataSource,
		newRateLimitAdminNotificationSettingsDataSource,
		newRateLimitWarningThresholdPercentageDataSource,
		newPrincipalRateLimitsDataSource,
<<<<<<< HEAD
		newAppConnectionsDataSource,
=======
		newSecurityEventsProviderDataSource,
		newDeviceDataSource,
		newAppFeaturesDataSource,
		newHookKeyDataSource,
		newAPIServiceIntegrationDataSource,
		newAPITokenDataSource,
		newAppTokenDataSource,
>>>>>>> f94c82ea
	}
}

func ProviderResources() map[string]*schema.Resource {
	return map[string]*schema.Resource{
		resources.OktaIDaaSAdminRoleCustom:               resourceAdminRoleCustom(),
		resources.OktaIDaaSAdminRoleCustomAssignments:    resourceAdminRoleCustomAssignments(),
		resources.OktaIDaaSAdminRoleTargets:              resourceAdminRoleTargets(),
		resources.OktaIDaaSAppAutoLogin:                  resourceAppAutoLogin(),
		resources.OktaIDaaSAppBasicAuth:                  resourceAppBasicAuth(),
		resources.OktaIDaaSAppBookmark:                   resourceAppBookmark(),
		resources.OktaIDaaSAppGroupAssignment:            resourceAppGroupAssignment(),
		resources.OktaIDaaSAppGroupAssignments:           resourceAppGroupAssignments(),
		resources.OktaIDaaSAppOAuth:                      resourceAppOAuth(),
		resources.OktaIDaaSAppOAuthAPIScope:              resourceAppOAuthAPIScope(),
		resources.OktaIDaaSAppOAuthPostLogoutRedirectURI: resourceAppOAuthPostLogoutRedirectURI(),
		resources.OktaIDaaSAppOAuthRedirectURI:           resourceAppOAuthRedirectURI(),
		resources.OktaIDaaSAppSaml:                       resourceAppSaml(),
		resources.OktaIDaaSAppSamlAppSettings:            resourceAppSamlAppSettings(),
		resources.OktaIDaaSAppSecurePasswordStore:        resourceAppSecurePasswordStore(),
		resources.OktaIDaaSAppSharedCredentials:          resourceAppSharedCredentials(),
		resources.OktaIDaaSAppSignOnPolicyRule:           resourceAppSignOnPolicyRule(),
		resources.OktaIDaaSAppSwa:                        resourceAppSwa(),
		resources.OktaIDaaSAppThreeField:                 resourceAppThreeField(),
		resources.OktaIDaaSAppUser:                       resourceAppUser(),
		resources.OktaIDaaSAppUserBaseSchemaProperty:     resourceAppUserBaseSchemaProperty(),
		resources.OktaIDaaSAppUserSchemaProperty:         resourceAppUserSchemaProperty(),
		resources.OktaIDaaSAuthenticator:                 resourceAuthenticator(),
		resources.OktaIDaaSAuthServer:                    resourceAuthServer(),
		resources.OktaIDaaSAuthServerClaim:               resourceAuthServerClaim(),
		resources.OktaIDaaSAuthServerClaimDefault:        resourceAuthServerClaimDefault(),
		resources.OktaIDaaSAuthServerDefault:             resourceAuthServerDefault(),
		resources.OktaIDaaSAuthServerPolicy:              resourceAuthServerPolicy(),
		resources.OktaIDaaSAuthServerPolicyRule:          resourceAuthServerPolicyRule(),
		resources.OktaIDaaSAuthServerScope:               resourceAuthServerScope(),
		resources.OktaIDaaSBehavior:                      resourceBehavior(),
		resources.OktaIDaaSCaptcha:                       resourceCaptcha(),
		resources.OktaIDaaSCaptchaOrgWideSettings:        resourceCaptchaOrgWideSettings(),
		resources.OktaIDaaSDomain:                        resourceDomain(),
		resources.OktaIDaaSDomainCertificate:             resourceDomainCertificate(),
		resources.OktaIDaaSDomainVerification:            resourceDomainVerification(),
		resources.OktaIDaaSEmailCustomization:            resourceEmailCustomization(),
		resources.OktaIDaaSEmailDomain:                   resourceEmailDomain(),
		resources.OktaIDaaSEmailDomainVerification:       resourceEmailDomainVerification(),
		resources.OktaIDaaSEmailSender:                   resourceEmailSender(),
		resources.OktaIDaaSEmailSenderVerification:       resourceEmailSenderVerification(),
		resources.OktaIDaaSEmailSMTPServer:               resourceEmailSMTP(),
		resources.OktaIDaaSEventHook:                     resourceEventHook(),
		resources.OktaIDaaSEventHookVerification:         resourceEventHookVerification(),
		resources.OktaIDaaSFactor:                        resourceFactor(),
		resources.OktaIDaaSFactorTotp:                    resourceFactorTOTP(),
		resources.OktaIDaaSGroup:                         resourceGroup(),
		resources.OktaIDaaSGroupMemberships:              resourceGroupMemberships(),
		resources.OktaIDaaSGroupRole:                     resourceGroupRole(),
		resources.OktaIDaaSGroupRule:                     resourceGroupRule(),
		resources.OktaIDaaSGroupSchemaProperty:           resourceGroupCustomSchemaProperty(),
		resources.OktaIDaaSIdpOidc:                       resourceIdpOidc(),
		resources.OktaIDaaSIdpSaml:                       resourceIdpSaml(),
		resources.OktaIDaaSIdpSamlKey:                    resourceIdpSigningKey(),
		resources.OktaIDaaSIdpSocial:                     resourceIdpSocial(),
		resources.OktaIDaaSInlineHook:                    resourceInlineHook(),
		resources.OktaIDaaSLinkDefinition:                resourceLinkDefinition(),
		resources.OktaIDaaSLinkValue:                     resourceLinkValue(),
		resources.OktaIDaaSNetworkZone:                   resourceNetworkZone(),
		resources.OktaIDaaSOrgConfiguration:              resourceOrgConfiguration(),
		resources.OktaIDaaSOrgSupport:                    resourceOrgSupport(),
		resources.OktaIDaaSPolicyMfa:                     resourcePolicyMfa(),
		resources.OktaIDaaSPolicyMfaDefault:              resourcePolicyMfaDefault(),
		resources.OktaIDaaSPolicyPassword:                resourcePolicyPassword(),
		resources.OktaIDaaSPolicyPasswordDefault:         resourcePolicyPasswordDefault(),
		resources.OktaIDaaSPolicyProfileEnrollment:       resourcePolicyProfileEnrollment(),
		resources.OktaIDaaSPolicyProfileEnrollmentApps:   resourcePolicyProfileEnrollmentApps(),
		resources.OktaIDaaSPolicyRuleIdpDiscovery:        resourcePolicyRuleIdpDiscovery(),
		resources.OktaIDaaSPolicyRuleMfa:                 resourcePolicyMfaRule(),
		resources.OktaIDaaSPolicyRulePassword:            resourcePolicyPasswordRule(),
		resources.OktaIDaaSPolicyRuleProfileEnrollment:   resourcePolicyProfileEnrollmentRule(),
		resources.OktaIDaaSPolicyRuleSignOn:              resourcePolicySignOnRule(),
		resources.OktaIDaaSPolicySignOn:                  resourcePolicySignOn(),
		resources.OktaIDaaSProfileMapping:                resourceProfileMapping(),
<<<<<<< HEAD
		// resources.OktaIDaaSRateLimiting:                  resourceRateLimiting(),
		resources.OktaIDaaSResourceSet:                resourceResourceSet(),
		resources.OktaIDaaSRoleSubscription:           resourceRoleSubscription(),
		resources.OktaIDaaSSecurityNotificationEmails: resourceSecurityNotificationEmails(),
		resources.OktaIDaaSTemplateSms:                resourceTemplateSms(),
		resources.OktaIDaaSTheme:                      resourceTheme(),
		resources.OktaIDaaSThreatInsightSettings:      resourceThreatInsightSettings(),
		resources.OktaIDaaSTrustedOrigin:              resourceTrustedOrigin(),
		resources.OktaIDaaSUser:                       resourceUser(),
		resources.OktaIDaaSUserAdminRoles:             resourceUserAdminRoles(),
		resources.OktaIDaaSUserBaseSchemaProperty:     resourceUserBaseSchemaProperty(),
		resources.OktaIDaaSUserFactorQuestion:         resourceUserFactorQuestion(),
		resources.OktaIDaaSUserGroupMemberships:       resourceUserGroupMemberships(),
		resources.OktaIDaaSUserSchemaProperty:         resourceUserCustomSchemaProperty(),
		resources.OktaIDaaSUserType:                   resourceUserType(),
=======
		resources.OktaIDaaSResourceSet:                   resourceResourceSet(),
		resources.OktaIDaaSRoleSubscription:              resourceRoleSubscription(),
		resources.OktaIDaaSSecurityNotificationEmails:    resourceSecurityNotificationEmails(),
		resources.OktaIDaaSTemplateSms:                   resourceTemplateSms(),
		resources.OktaIDaaSTheme:                         resourceTheme(),
		resources.OktaIDaaSThreatInsightSettings:         resourceThreatInsightSettings(),
		resources.OktaIDaaSTrustedOrigin:                 resourceTrustedOrigin(),
		resources.OktaIDaaSUser:                          resourceUser(),
		resources.OktaIDaaSUserAdminRoles:                resourceUserAdminRoles(),
		resources.OktaIDaaSUserBaseSchemaProperty:        resourceUserBaseSchemaProperty(),
		resources.OktaIDaaSUserFactorQuestion:            resourceUserFactorQuestion(),
		resources.OktaIDaaSUserGroupMemberships:          resourceUserGroupMemberships(),
		resources.OktaIDaaSUserSchemaProperty:            resourceUserCustomSchemaProperty(),
		resources.OktaIDaaSUserType:                      resourceUserType(),
>>>>>>> f94c82ea
	}
}

func ProviderDataSources() map[string]*schema.Resource {
	return map[string]*schema.Resource{
		resources.OktaIDaaSApp:                      dataSourceApp(),
		resources.OktaIDaaSAppGroupAssignments:      dataSourceAppGroupAssignments(),
		resources.OktaIDaaSAppMetadataSaml:          dataSourceAppMetadataSaml(),
		resources.OktaIDaaSAppOAuth:                 dataSourceAppOauth(),
		resources.OktaIDaaSAppSaml:                  dataSourceAppSaml(),
		resources.OktaIDaaSAppSignOnPolicy:          dataSourceAppSignOnPolicy(),
		resources.OktaIDaaSAppUserAssignments:       dataSourceAppUserAssignments(),
		resources.OktaIDaaSAuthenticator:            dataSourceAuthenticator(),
		resources.OktaIDaaSAuthServer:               dataSourceAuthServer(),
		resources.OktaIDaaSAuthServerClaim:          dataSourceAuthServerClaim(),
		resources.OktaIDaaSAuthServerClaims:         dataSourceAuthServerClaims(),
		resources.OktaIDaaSAuthServerPolicy:         dataSourceAuthServerPolicy(),
		resources.OktaIDaaSAuthServerScopes:         dataSourceAuthServerScopes(),
		resources.OktaIDaaSBehavior:                 dataSourceBehavior(),
		resources.OktaIDaaSBehaviors:                dataSourceBehaviors(),
		resources.OktaIDaaSBrand:                    dataSourceBrand(),
		resources.OktaIDaaSBrands:                   dataSourceBrands(),
		resources.OktaIDaaSDomain:                   dataSourceDomain(),
		resources.OktaIDaaSEmailCustomization:       dataSourceEmailCustomization(),
		resources.OktaIDaaSEmailCustomizations:      dataSourceEmailCustomizations(),
		resources.OktaIDaaSEmailSMTPServer:          dataSourceEmailSMTPServers(),
		resources.OktaIDaaSEmailTemplate:            dataSourceEmailTemplate(),
		resources.OktaIDaaSEmailTemplates:           dataSourceEmailTemplates(),
		resources.OktaIDaaSDefaultPolicy:            dataSourceDefaultPolicy(),
		resources.OktaIDaaSGroup:                    dataSourceGroup(),
		resources.OktaIDaaSGroupEveryone:            dataSourceEveryoneGroup(),
		resources.OktaIDaaSGroupRule:                dataSourceGroupRule(),
		resources.OktaIDaaSGroups:                   dataSourceGroups(),
		resources.OktaIDaaSIdpMetadataSaml:          dataSourceIdpMetadataSaml(),
		resources.OktaIDaaSIdpOidc:                  dataSourceIdpOidc(),
		resources.OktaIDaaSIdpSaml:                  dataSourceIdpSaml(),
		resources.OktaIDaaSIdpSocial:                dataSourceIdpSocial(),
		resources.OktaIDaaSNetworkZone:              dataSourceNetworkZone(),
		resources.OktaIDaaSPolicy:                   dataSourcePolicy(),
		resources.OktaIDaaSRoleSubscription:         dataSourceRoleSubscription(),
		resources.OktaIDaaSTheme:                    dataSourceTheme(),
		resources.OktaIDaaSThemes:                   dataSourceThemes(),
		resources.OktaIDaaSTrustedOrigins:           dataSourceTrustedOrigins(),
		resources.OktaIDaaSUser:                     dataSourceUser(),
		resources.OktaIDaaSUserProfileMappingSource: dataSourceUserProfileMappingSource(),
		resources.OktaIDaaSUsers:                    dataSourceUsers(),
		resources.OktaIDaaSUserSecurityQuestions:    dataSourceUserSecurityQuestions(),
	}
}

func stringIsJSON(i interface{}, k cty.Path) diag.Diagnostics {
	v, ok := i.(string)
	if !ok {
		return diag.Errorf("expected type of %s to be string", k)
	}
	if v == "" {
		return diag.Errorf("expected %q JSON to not be empty, got %v", k, i)
	}
	if _, err := structure.NormalizeJsonString(v); err != nil {
		return diag.Errorf("%q contains an invalid JSON: %s", k, err)
	}
	return nil
}

// doNotRetry helper function to flag if provider should be using backoff.Retry
func doNotRetry(m interface{}, err error) bool {
	return m.(*config.Config).TimeOperations.DoNotRetry(err)
}

func datasourceOIEOnlyFeatureError(name string) diag.Diagnostics {
	return oieOnlyFeatureError("data-sources", name)
}

func oieOnlyFeatureError(kind, name string) diag.Diagnostics {
	url := fmt.Sprintf("https://registry.terraform.io/providers/okta/okta/latest/docs/%s/%s", kind, string(name[5:]))
	if kind == "resources" {
		kind = "resource"
	}
	if kind == "data-sources" {
		kind = "datasource"
	}
	return diag.Errorf("%q is a %s for OIE Orgs only, see %s", name, kind, url)
}

func resourceOIEOnlyFeatureError(name string) diag.Diagnostics {
	return oieOnlyFeatureError("resources", name)
}

func dataSourceConfiguration(req datasource.ConfigureRequest, resp *datasource.ConfigureResponse) *config.Config {
	if req.ProviderData == nil {
		return nil
	}

	config, ok := req.ProviderData.(*config.Config)
	if !ok {
		resp.Diagnostics.AddError(
			"Unexpected Data Source Configure Type",
			fmt.Sprintf("Expected *config.Config, got: %T. Please report this issue to the provider developers.", req.ProviderData),
		)
		return nil
	}

	return config
}

func resourceConfiguration(req resource.ConfigureRequest, resp *resource.ConfigureResponse) *config.Config {
	if req.ProviderData == nil {
		return nil
	}

	p, ok := req.ProviderData.(*config.Config)
	if !ok {
		resp.Diagnostics.AddError(
			"Unexpected Resource Configure Type",
			fmt.Sprintf("Expected *config.Config, got: %T. Please report this issue to the provider developers.", req.ProviderData),
		)
		return nil
	}

	return p
}

func frameworkResourceOIEOnlyFeatureError(name string) fwdiag.Diagnostics {
	return frameworkOIEOnlyFeatureError("resources", name)
}

func frameworkOIEOnlyFeatureError(kind, name string) fwdiag.Diagnostics {
	url := fmt.Sprintf("https://registry.terraform.io/providers/okta/okta/latest/docs/%s/%s", kind, string(name[5:]))
	if kind == "resources" {
		kind = "resource"
	}
	if kind == "data-sources" {
		kind = "datasource"
	}
	var diags fwdiag.Diagnostics
	diags.AddError(fmt.Sprintf("%q is a %s for OIE Orgs only", name, kind), fmt.Sprintf(", see %s", url))
	return diags
}<|MERGE_RESOLUTION|>--- conflicted
+++ resolved
@@ -108,9 +108,6 @@
 		newRateLimitAdminNotificationSettingsResource,
 		newRateLimitWarningThresholdPercentageResource,
 		newPrincipalRateLimitsResource,
-<<<<<<< HEAD
-		newAppConnectionsResource,
-=======
 		newSecurityEventsProviderResource,
 		newDevicesResource,
 		newAppFeaturesResource,
@@ -118,17 +115,13 @@
 		newAPIServiceIntegrationResource,
 		newAPITokenResource,
 		newAppTokenResource,
->>>>>>> f94c82ea
 	}
 }
 
 func FWProviderDataSources() []func() datasource.DataSource {
 	return []func() datasource.DataSource{
 		newAuthServerClientsDataSource,
-<<<<<<< HEAD
-=======
 		newAuthServerKeysDataSource,
->>>>>>> f94c82ea
 		newOrgMetadataDataSource,
 		newDefaultSigninPageDataSource,
 		newLogStreamDataSource,
@@ -141,9 +134,6 @@
 		newRateLimitAdminNotificationSettingsDataSource,
 		newRateLimitWarningThresholdPercentageDataSource,
 		newPrincipalRateLimitsDataSource,
-<<<<<<< HEAD
-		newAppConnectionsDataSource,
-=======
 		newSecurityEventsProviderDataSource,
 		newDeviceDataSource,
 		newAppFeaturesDataSource,
@@ -151,7 +141,6 @@
 		newAPIServiceIntegrationDataSource,
 		newAPITokenDataSource,
 		newAppTokenDataSource,
->>>>>>> f94c82ea
 	}
 }
 
@@ -231,23 +220,6 @@
 		resources.OktaIDaaSPolicyRuleSignOn:              resourcePolicySignOnRule(),
 		resources.OktaIDaaSPolicySignOn:                  resourcePolicySignOn(),
 		resources.OktaIDaaSProfileMapping:                resourceProfileMapping(),
-<<<<<<< HEAD
-		// resources.OktaIDaaSRateLimiting:                  resourceRateLimiting(),
-		resources.OktaIDaaSResourceSet:                resourceResourceSet(),
-		resources.OktaIDaaSRoleSubscription:           resourceRoleSubscription(),
-		resources.OktaIDaaSSecurityNotificationEmails: resourceSecurityNotificationEmails(),
-		resources.OktaIDaaSTemplateSms:                resourceTemplateSms(),
-		resources.OktaIDaaSTheme:                      resourceTheme(),
-		resources.OktaIDaaSThreatInsightSettings:      resourceThreatInsightSettings(),
-		resources.OktaIDaaSTrustedOrigin:              resourceTrustedOrigin(),
-		resources.OktaIDaaSUser:                       resourceUser(),
-		resources.OktaIDaaSUserAdminRoles:             resourceUserAdminRoles(),
-		resources.OktaIDaaSUserBaseSchemaProperty:     resourceUserBaseSchemaProperty(),
-		resources.OktaIDaaSUserFactorQuestion:         resourceUserFactorQuestion(),
-		resources.OktaIDaaSUserGroupMemberships:       resourceUserGroupMemberships(),
-		resources.OktaIDaaSUserSchemaProperty:         resourceUserCustomSchemaProperty(),
-		resources.OktaIDaaSUserType:                   resourceUserType(),
-=======
 		resources.OktaIDaaSResourceSet:                   resourceResourceSet(),
 		resources.OktaIDaaSRoleSubscription:              resourceRoleSubscription(),
 		resources.OktaIDaaSSecurityNotificationEmails:    resourceSecurityNotificationEmails(),
@@ -262,7 +234,6 @@
 		resources.OktaIDaaSUserGroupMemberships:          resourceUserGroupMemberships(),
 		resources.OktaIDaaSUserSchemaProperty:            resourceUserCustomSchemaProperty(),
 		resources.OktaIDaaSUserType:                      resourceUserType(),
->>>>>>> f94c82ea
 	}
 }
 
