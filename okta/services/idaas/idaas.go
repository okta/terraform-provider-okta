--- conflicted
+++ resolved
@@ -117,11 +117,8 @@
 		newAPITokenResource,
 		newAppTokenResource,
 		newAppConnectionsResource,
-<<<<<<< HEAD
 		newAgentPoolUpdateResource,
-=======
 		newUISchemaResource,
->>>>>>> fdb82238
 	}
 }
 
@@ -150,11 +147,8 @@
 		newAPITokenDataSource,
 		newAppTokenDataSource,
 		newAppConnectionsDataSource,
-<<<<<<< HEAD
 		newAgentPoolDataSource,
-=======
 		newUISchemaDataSource,
->>>>>>> fdb82238
 	}
 }
 
