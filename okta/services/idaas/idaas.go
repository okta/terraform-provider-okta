package idaas

import (
	"context"
	"fmt"

	"github.com/hashicorp/go-cty/cty"
	"github.com/hashicorp/go-hclog"
	"github.com/hashicorp/terraform-plugin-framework/datasource"
	fwdiag "github.com/hashicorp/terraform-plugin-framework/diag"
	"github.com/hashicorp/terraform-plugin-framework/resource"
	"github.com/hashicorp/terraform-plugin-sdk/v2/diag"
	"github.com/hashicorp/terraform-plugin-sdk/v2/helper/schema"
	"github.com/hashicorp/terraform-plugin-sdk/v2/helper/structure"
	"github.com/okta/okta-sdk-golang/v4/okta"
	oktav5sdk "github.com/okta/okta-sdk-golang/v5/okta"
	v6okta "github.com/okta/okta-sdk-golang/v6/okta"
	"github.com/okta/terraform-provider-okta/okta/config"
	"github.com/okta/terraform-provider-okta/okta/internal/mutexkv"
	"github.com/okta/terraform-provider-okta/okta/resources"
	"github.com/okta/terraform-provider-okta/sdk"
)

// oktaMutexKV is a global MutexKV for use within this plugin
var oktaMutexKV = mutexkv.NewMutexKV()

func listAppsV5(ctx context.Context, config *config.Config, filters *AppFilters, limit int64) ([]oktav5sdk.ListApplications200ResponseInner, error) {
	req := config.OktaIDaaSClient.OktaSDKClientV5().ApplicationAPI.ListApplications(ctx).Limit(int32(limit))
	if filters != nil {
		req = req.Filter(filters.Status)
		req = req.Q(filters.GetQ())
	}
	apps, resp, err := req.Execute()
	if err != nil {
		return nil, err
	}
	for resp.HasNextPage() {
		var nextApps []oktav5sdk.ListApplications200ResponseInner
		resp, err = resp.Next(&nextApps)
		if err != nil {
			return nil, err
		}
		apps = append(apps, nextApps...)
	}
	return apps, nil
}

func getOktaClientFromMetadata(meta interface{}) *sdk.Client {
	return meta.(*config.Config).OktaIDaaSClient.OktaSDKClientV2()
}

func getOktaV3ClientFromMetadata(meta interface{}) *okta.APIClient {
	return meta.(*config.Config).OktaIDaaSClient.OktaSDKClientV3()
}

func getOktaV5ClientFromMetadata(meta interface{}) *oktav5sdk.APIClient {
	return meta.(*config.Config).OktaIDaaSClient.OktaSDKClientV5()
}

func getOktaV6ClientFromMetadata(meta interface{}) *v6okta.APIClient {
	return meta.(*config.Config).OktaIDaaSClient.OktaSDKClientV6()
}

func getAPISupplementFromMetadata(meta interface{}) *sdk.APISupplement {
	return meta.(*config.Config).OktaIDaaSClient.OktaSDKSupplementClient()
}

func logger(meta interface{}) hclog.Logger {
	return meta.(*config.Config).Logger
}

func getRequestExecutor(m interface{}) *sdk.RequestExecutor {
	return getOktaClientFromMetadata(m).GetRequestExecutor()
}

func fwproviderIsClassicOrg(ctx context.Context, config *config.Config) bool {
	return config.IsClassicOrg(ctx)
}

func providerIsClassicOrg(ctx context.Context, m interface{}) bool {
	if config, ok := m.(*config.Config); ok && config.IsClassicOrg(ctx) {
		return true
	}
	return false
}

func FWProviderResources() []func() resource.Resource {
	return []func() resource.Resource{
		newAppAccessPolicyAssignmentResource,
		newAppOAuthRoleAssignmentResource,
		newTrustedServerResource,
		newBrandResource,
		newLogStreamResource,
		newPolicyDeviceAssuranceAndroidResource,
		newPolicyDeviceAssuranceChromeOSResource,
		newPolicyDeviceAssuranceIOSResource,
		newPolicyDeviceAssuranceMacOSResource,
		newPolicyDeviceAssuranceWindowsResource,
		newCustomizedSigninResource,
		newPreviewSigninResource,
		newGroupOwnerResource,
		newAppSignOnPolicyResource,
		newEmailTemplateSettingsResource,
		newFeaturesResource,
		newRealmResource,
		newRealmAssignmentResource,
		newRateLimitResource,
		newRateLimitAdminNotificationSettingsResource,
		newRateLimitWarningThresholdPercentageResource,
		newPrincipalRateLimitsResource,
		newSecurityEventsProviderResource,
		newDevicesResource,
		newAppFeaturesResource,
		newHookKeyResource,
<<<<<<< HEAD
		newAPIServiceIntegrationResource,
=======
		newAPITokenResource,
>>>>>>> 69f33ef6
		newAppTokenResource,
	}
}

func FWProviderDataSources() []func() datasource.DataSource {
	return []func() datasource.DataSource{
		newAuthServerClientsDataSource,
		newAuthServerKeysDataSource,
		newOrgMetadataDataSource,
		newDefaultSigninPageDataSource,
		newLogStreamDataSource,
		newAppsDataSource,
		newUserTypeDataSource,
		newDeviceAssurancePolicyDataSource,
		newFeaturesDataSource,
		newRealmDataSource,
		newRealmAssignmentDataSource,
		newRateLimitAdminNotificationSettingsDataSource,
		newRateLimitWarningThresholdPercentageDataSource,
		newPrincipalRateLimitsDataSource,
		newSecurityEventsProviderDataSource,
		newDeviceDataSource,
		newAppFeaturesDataSource,
		newHookKeyDataSource,
<<<<<<< HEAD
		newAPIServiceIntegrationDataSource,
=======
		newAPITokenDataSource,
>>>>>>> 69f33ef6
		newAppTokenDataSource,
	}
}

func ProviderResources() map[string]*schema.Resource {
	return map[string]*schema.Resource{
		resources.OktaIDaaSAdminRoleCustom:               resourceAdminRoleCustom(),
		resources.OktaIDaaSAdminRoleCustomAssignments:    resourceAdminRoleCustomAssignments(),
		resources.OktaIDaaSAdminRoleTargets:              resourceAdminRoleTargets(),
		resources.OktaIDaaSAppAutoLogin:                  resourceAppAutoLogin(),
		resources.OktaIDaaSAppBasicAuth:                  resourceAppBasicAuth(),
		resources.OktaIDaaSAppBookmark:                   resourceAppBookmark(),
		resources.OktaIDaaSAppGroupAssignment:            resourceAppGroupAssignment(),
		resources.OktaIDaaSAppGroupAssignments:           resourceAppGroupAssignments(),
		resources.OktaIDaaSAppOAuth:                      resourceAppOAuth(),
		resources.OktaIDaaSAppOAuthAPIScope:              resourceAppOAuthAPIScope(),
		resources.OktaIDaaSAppOAuthPostLogoutRedirectURI: resourceAppOAuthPostLogoutRedirectURI(),
		resources.OktaIDaaSAppOAuthRedirectURI:           resourceAppOAuthRedirectURI(),
		resources.OktaIDaaSAppSaml:                       resourceAppSaml(),
		resources.OktaIDaaSAppSamlAppSettings:            resourceAppSamlAppSettings(),
		resources.OktaIDaaSAppSecurePasswordStore:        resourceAppSecurePasswordStore(),
		resources.OktaIDaaSAppSharedCredentials:          resourceAppSharedCredentials(),
		resources.OktaIDaaSAppSignOnPolicyRule:           resourceAppSignOnPolicyRule(),
		resources.OktaIDaaSAppSwa:                        resourceAppSwa(),
		resources.OktaIDaaSAppThreeField:                 resourceAppThreeField(),
		resources.OktaIDaaSAppUser:                       resourceAppUser(),
		resources.OktaIDaaSAppUserBaseSchemaProperty:     resourceAppUserBaseSchemaProperty(),
		resources.OktaIDaaSAppUserSchemaProperty:         resourceAppUserSchemaProperty(),
		resources.OktaIDaaSAuthenticator:                 resourceAuthenticator(),
		resources.OktaIDaaSAuthServer:                    resourceAuthServer(),
		resources.OktaIDaaSAuthServerClaim:               resourceAuthServerClaim(),
		resources.OktaIDaaSAuthServerClaimDefault:        resourceAuthServerClaimDefault(),
		resources.OktaIDaaSAuthServerDefault:             resourceAuthServerDefault(),
		resources.OktaIDaaSAuthServerPolicy:              resourceAuthServerPolicy(),
		resources.OktaIDaaSAuthServerPolicyRule:          resourceAuthServerPolicyRule(),
		resources.OktaIDaaSAuthServerScope:               resourceAuthServerScope(),
		resources.OktaIDaaSBehavior:                      resourceBehavior(),
		resources.OktaIDaaSCaptcha:                       resourceCaptcha(),
		resources.OktaIDaaSCaptchaOrgWideSettings:        resourceCaptchaOrgWideSettings(),
		resources.OktaIDaaSDomain:                        resourceDomain(),
		resources.OktaIDaaSDomainCertificate:             resourceDomainCertificate(),
		resources.OktaIDaaSDomainVerification:            resourceDomainVerification(),
		resources.OktaIDaaSEmailCustomization:            resourceEmailCustomization(),
		resources.OktaIDaaSEmailDomain:                   resourceEmailDomain(),
		resources.OktaIDaaSEmailDomainVerification:       resourceEmailDomainVerification(),
		resources.OktaIDaaSEmailSender:                   resourceEmailSender(),
		resources.OktaIDaaSEmailSenderVerification:       resourceEmailSenderVerification(),
		resources.OktaIDaaSEmailSMTPServer:               resourceEmailSMTP(),
		resources.OktaIDaaSEventHook:                     resourceEventHook(),
		resources.OktaIDaaSEventHookVerification:         resourceEventHookVerification(),
		resources.OktaIDaaSFactor:                        resourceFactor(),
		resources.OktaIDaaSFactorTotp:                    resourceFactorTOTP(),
		resources.OktaIDaaSGroup:                         resourceGroup(),
		resources.OktaIDaaSGroupMemberships:              resourceGroupMemberships(),
		resources.OktaIDaaSGroupRole:                     resourceGroupRole(),
		resources.OktaIDaaSGroupRule:                     resourceGroupRule(),
		resources.OktaIDaaSGroupSchemaProperty:           resourceGroupCustomSchemaProperty(),
		resources.OktaIDaaSIdpOidc:                       resourceIdpOidc(),
		resources.OktaIDaaSIdpSaml:                       resourceIdpSaml(),
		resources.OktaIDaaSIdpSamlKey:                    resourceIdpSigningKey(),
		resources.OktaIDaaSIdpSocial:                     resourceIdpSocial(),
		resources.OktaIDaaSInlineHook:                    resourceInlineHook(),
		resources.OktaIDaaSLinkDefinition:                resourceLinkDefinition(),
		resources.OktaIDaaSLinkValue:                     resourceLinkValue(),
		resources.OktaIDaaSNetworkZone:                   resourceNetworkZone(),
		resources.OktaIDaaSOrgConfiguration:              resourceOrgConfiguration(),
		resources.OktaIDaaSOrgSupport:                    resourceOrgSupport(),
		resources.OktaIDaaSPolicyMfa:                     resourcePolicyMfa(),
		resources.OktaIDaaSPolicyMfaDefault:              resourcePolicyMfaDefault(),
		resources.OktaIDaaSPolicyPassword:                resourcePolicyPassword(),
		resources.OktaIDaaSPolicyPasswordDefault:         resourcePolicyPasswordDefault(),
		resources.OktaIDaaSPolicyProfileEnrollment:       resourcePolicyProfileEnrollment(),
		resources.OktaIDaaSPolicyProfileEnrollmentApps:   resourcePolicyProfileEnrollmentApps(),
		resources.OktaIDaaSPolicyRuleIdpDiscovery:        resourcePolicyRuleIdpDiscovery(),
		resources.OktaIDaaSPolicyRuleMfa:                 resourcePolicyMfaRule(),
		resources.OktaIDaaSPolicyRulePassword:            resourcePolicyPasswordRule(),
		resources.OktaIDaaSPolicyRuleProfileEnrollment:   resourcePolicyProfileEnrollmentRule(),
		resources.OktaIDaaSPolicyRuleSignOn:              resourcePolicySignOnRule(),
		resources.OktaIDaaSPolicySignOn:                  resourcePolicySignOn(),
		resources.OktaIDaaSProfileMapping:                resourceProfileMapping(),
		resources.OktaIDaaSResourceSet:                   resourceResourceSet(),
		resources.OktaIDaaSRoleSubscription:              resourceRoleSubscription(),
		resources.OktaIDaaSSecurityNotificationEmails:    resourceSecurityNotificationEmails(),
		resources.OktaIDaaSTemplateSms:                   resourceTemplateSms(),
		resources.OktaIDaaSTheme:                         resourceTheme(),
		resources.OktaIDaaSThreatInsightSettings:         resourceThreatInsightSettings(),
		resources.OktaIDaaSTrustedOrigin:                 resourceTrustedOrigin(),
		resources.OktaIDaaSUser:                          resourceUser(),
		resources.OktaIDaaSUserAdminRoles:                resourceUserAdminRoles(),
		resources.OktaIDaaSUserBaseSchemaProperty:        resourceUserBaseSchemaProperty(),
		resources.OktaIDaaSUserFactorQuestion:            resourceUserFactorQuestion(),
		resources.OktaIDaaSUserGroupMemberships:          resourceUserGroupMemberships(),
		resources.OktaIDaaSUserSchemaProperty:            resourceUserCustomSchemaProperty(),
		resources.OktaIDaaSUserType:                      resourceUserType(),
	}
}

func ProviderDataSources() map[string]*schema.Resource {
	return map[string]*schema.Resource{
		resources.OktaIDaaSApp:                      dataSourceApp(),
		resources.OktaIDaaSAppGroupAssignments:      dataSourceAppGroupAssignments(),
		resources.OktaIDaaSAppMetadataSaml:          dataSourceAppMetadataSaml(),
		resources.OktaIDaaSAppOAuth:                 dataSourceAppOauth(),
		resources.OktaIDaaSAppSaml:                  dataSourceAppSaml(),
		resources.OktaIDaaSAppSignOnPolicy:          dataSourceAppSignOnPolicy(),
		resources.OktaIDaaSAppUserAssignments:       dataSourceAppUserAssignments(),
		resources.OktaIDaaSAuthenticator:            dataSourceAuthenticator(),
		resources.OktaIDaaSAuthServer:               dataSourceAuthServer(),
		resources.OktaIDaaSAuthServerClaim:          dataSourceAuthServerClaim(),
		resources.OktaIDaaSAuthServerClaims:         dataSourceAuthServerClaims(),
		resources.OktaIDaaSAuthServerPolicy:         dataSourceAuthServerPolicy(),
		resources.OktaIDaaSAuthServerScopes:         dataSourceAuthServerScopes(),
		resources.OktaIDaaSBehavior:                 dataSourceBehavior(),
		resources.OktaIDaaSBehaviors:                dataSourceBehaviors(),
		resources.OktaIDaaSBrand:                    dataSourceBrand(),
		resources.OktaIDaaSBrands:                   dataSourceBrands(),
		resources.OktaIDaaSDomain:                   dataSourceDomain(),
		resources.OktaIDaaSEmailCustomization:       dataSourceEmailCustomization(),
		resources.OktaIDaaSEmailCustomizations:      dataSourceEmailCustomizations(),
		resources.OktaIDaaSEmailSMTPServer:          dataSourceEmailSMTPServers(),
		resources.OktaIDaaSEmailTemplate:            dataSourceEmailTemplate(),
		resources.OktaIDaaSEmailTemplates:           dataSourceEmailTemplates(),
		resources.OktaIDaaSDefaultPolicy:            dataSourceDefaultPolicy(),
		resources.OktaIDaaSGroup:                    dataSourceGroup(),
		resources.OktaIDaaSGroupEveryone:            dataSourceEveryoneGroup(),
		resources.OktaIDaaSGroupRule:                dataSourceGroupRule(),
		resources.OktaIDaaSGroups:                   dataSourceGroups(),
		resources.OktaIDaaSIdpMetadataSaml:          dataSourceIdpMetadataSaml(),
		resources.OktaIDaaSIdpOidc:                  dataSourceIdpOidc(),
		resources.OktaIDaaSIdpSaml:                  dataSourceIdpSaml(),
		resources.OktaIDaaSIdpSocial:                dataSourceIdpSocial(),
		resources.OktaIDaaSNetworkZone:              dataSourceNetworkZone(),
		resources.OktaIDaaSPolicy:                   dataSourcePolicy(),
		resources.OktaIDaaSRoleSubscription:         dataSourceRoleSubscription(),
		resources.OktaIDaaSTheme:                    dataSourceTheme(),
		resources.OktaIDaaSThemes:                   dataSourceThemes(),
		resources.OktaIDaaSTrustedOrigins:           dataSourceTrustedOrigins(),
		resources.OktaIDaaSUser:                     dataSourceUser(),
		resources.OktaIDaaSUserProfileMappingSource: dataSourceUserProfileMappingSource(),
		resources.OktaIDaaSUsers:                    dataSourceUsers(),
		resources.OktaIDaaSUserSecurityQuestions:    dataSourceUserSecurityQuestions(),
	}
}

func stringIsJSON(i interface{}, k cty.Path) diag.Diagnostics {
	v, ok := i.(string)
	if !ok {
		return diag.Errorf("expected type of %s to be string", k)
	}
	if v == "" {
		return diag.Errorf("expected %q JSON to not be empty, got %v", k, i)
	}
	if _, err := structure.NormalizeJsonString(v); err != nil {
		return diag.Errorf("%q contains an invalid JSON: %s", k, err)
	}
	return nil
}

// doNotRetry helper function to flag if provider should be using backoff.Retry
func doNotRetry(m interface{}, err error) bool {
	return m.(*config.Config).TimeOperations.DoNotRetry(err)
}

func datasourceOIEOnlyFeatureError(name string) diag.Diagnostics {
	return oieOnlyFeatureError("data-sources", name)
}

func oieOnlyFeatureError(kind, name string) diag.Diagnostics {
	url := fmt.Sprintf("https://registry.terraform.io/providers/okta/okta/latest/docs/%s/%s", kind, string(name[5:]))
	if kind == "resources" {
		kind = "resource"
	}
	if kind == "data-sources" {
		kind = "datasource"
	}
	return diag.Errorf("%q is a %s for OIE Orgs only, see %s", name, kind, url)
}

func resourceOIEOnlyFeatureError(name string) diag.Diagnostics {
	return oieOnlyFeatureError("resources", name)
}

func dataSourceConfiguration(req datasource.ConfigureRequest, resp *datasource.ConfigureResponse) *config.Config {
	if req.ProviderData == nil {
		return nil
	}

	config, ok := req.ProviderData.(*config.Config)
	if !ok {
		resp.Diagnostics.AddError(
			"Unexpected Data Source Configure Type",
			fmt.Sprintf("Expected *config.Config, got: %T. Please report this issue to the provider developers.", req.ProviderData),
		)
		return nil
	}

	return config
}

func resourceConfiguration(req resource.ConfigureRequest, resp *resource.ConfigureResponse) *config.Config {
	if req.ProviderData == nil {
		return nil
	}

	p, ok := req.ProviderData.(*config.Config)
	if !ok {
		resp.Diagnostics.AddError(
			"Unexpected Resource Configure Type",
			fmt.Sprintf("Expected *config.Config, got: %T. Please report this issue to the provider developers.", req.ProviderData),
		)
		return nil
	}

	return p
}

func frameworkResourceOIEOnlyFeatureError(name string) fwdiag.Diagnostics {
	return frameworkOIEOnlyFeatureError("resources", name)
}

func frameworkOIEOnlyFeatureError(kind, name string) fwdiag.Diagnostics {
	url := fmt.Sprintf("https://registry.terraform.io/providers/okta/okta/latest/docs/%s/%s", kind, string(name[5:]))
	if kind == "resources" {
		kind = "resource"
	}
	if kind == "data-sources" {
		kind = "datasource"
	}
	var diags fwdiag.Diagnostics
	diags.AddError(fmt.Sprintf("%q is a %s for OIE Orgs only", name, kind), fmt.Sprintf(", see %s", url))
	return diags
}<|MERGE_RESOLUTION|>--- conflicted
+++ resolved
@@ -112,11 +112,8 @@
 		newDevicesResource,
 		newAppFeaturesResource,
 		newHookKeyResource,
-<<<<<<< HEAD
 		newAPIServiceIntegrationResource,
-=======
 		newAPITokenResource,
->>>>>>> 69f33ef6
 		newAppTokenResource,
 	}
 }
@@ -141,11 +138,8 @@
 		newDeviceDataSource,
 		newAppFeaturesDataSource,
 		newHookKeyDataSource,
-<<<<<<< HEAD
 		newAPIServiceIntegrationDataSource,
-=======
 		newAPITokenDataSource,
->>>>>>> 69f33ef6
 		newAppTokenDataSource,
 	}
 }
