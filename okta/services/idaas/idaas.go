package idaas

import (
	"context"
	"fmt"

	"github.com/hashicorp/go-cty/cty"
	"github.com/hashicorp/go-hclog"
	"github.com/hashicorp/terraform-plugin-framework/datasource"
	fwdiag "github.com/hashicorp/terraform-plugin-framework/diag"
	"github.com/hashicorp/terraform-plugin-framework/resource"
	"github.com/hashicorp/terraform-plugin-sdk/v2/diag"
	"github.com/hashicorp/terraform-plugin-sdk/v2/helper/schema"
	"github.com/hashicorp/terraform-plugin-sdk/v2/helper/structure"
	"github.com/okta/okta-sdk-golang/v4/okta"
	oktav5sdk "github.com/okta/okta-sdk-golang/v5/okta"
	v6okta "github.com/okta/okta-sdk-golang/v6/okta"
	"github.com/okta/terraform-provider-okta/okta/config"
	"github.com/okta/terraform-provider-okta/okta/internal/mutexkv"
	"github.com/okta/terraform-provider-okta/okta/resources"
	"github.com/okta/terraform-provider-okta/sdk"
)

// oktaMutexKV is a global MutexKV for use within this plugin
var oktaMutexKV = mutexkv.NewMutexKV()

func listAppsV5(ctx context.Context, config *config.Config, filters *AppFilters, limit int64) ([]oktav5sdk.ListApplications200ResponseInner, error) {
	req := config.OktaIDaaSClient.OktaSDKClientV5().ApplicationAPI.ListApplications(ctx).Limit(int32(limit))
	if filters != nil {
		req = req.Filter(filters.Status)
		req = req.Q(filters.GetQ())
	}
	apps, resp, err := req.Execute()
	if err != nil {
		return nil, err
	}
	for resp.HasNextPage() {
		var nextApps []oktav5sdk.ListApplications200ResponseInner
		resp, err = resp.Next(&nextApps)
		if err != nil {
			return nil, err
		}
		apps = append(apps, nextApps...)
	}
	return apps, nil
}

func getOktaClientFromMetadata(meta interface{}) *sdk.Client {
	return meta.(*config.Config).OktaIDaaSClient.OktaSDKClientV2()
}

func getOktaV3ClientFromMetadata(meta interface{}) *okta.APIClient {
	return meta.(*config.Config).OktaIDaaSClient.OktaSDKClientV3()
}

func getOktaV5ClientFromMetadata(meta interface{}) *oktav5sdk.APIClient {
	return meta.(*config.Config).OktaIDaaSClient.OktaSDKClientV5()
}

func getOktaV6ClientFromMetadata(meta interface{}) *v6okta.APIClient {
	return meta.(*config.Config).OktaIDaaSClient.OktaSDKClientV6()
}

func getAPISupplementFromMetadata(meta interface{}) *sdk.APISupplement {
	return meta.(*config.Config).OktaIDaaSClient.OktaSDKSupplementClient()
}

func logger(meta interface{}) hclog.Logger {
	return meta.(*config.Config).Logger
}

func getRequestExecutor(m interface{}) *sdk.RequestExecutor {
	return getOktaClientFromMetadata(m).GetRequestExecutor()
}

func fwproviderIsClassicOrg(ctx context.Context, config *config.Config) bool {
	return config.IsClassicOrg(ctx)
}

func providerIsClassicOrg(ctx context.Context, m interface{}) bool {
	if config, ok := m.(*config.Config); ok && config.IsClassicOrg(ctx) {
		return true
	}
	return false
}

func FWProviderResources() []func() resource.Resource {
	return []func() resource.Resource{
		newAppAccessPolicyAssignmentResource,
		newAppOAuthRoleAssignmentResource,
		newTrustedServerResource,
		newBrandResource,
		newLogStreamResource,
		newPolicyDeviceAssuranceAndroidResource,
		newPolicyDeviceAssuranceChromeOSResource,
		newPolicyDeviceAssuranceIOSResource,
		newPolicyDeviceAssuranceMacOSResource,
		newPolicyDeviceAssuranceWindowsResource,
		newCustomizedSigninResource,
		newPreviewSigninResource,
		newGroupOwnerResource,
		newAppSignOnPolicyResource,
		newEmailTemplateSettingsResource,
		newFeaturesResource,
		newRealmResource,
		newRealmAssignmentResource,
		newRateLimitResource,
		newRateLimitAdminNotificationSettingsResource,
		newRateLimitWarningThresholdPercentageResource,
		newPrincipalRateLimitsResource,
<<<<<<< HEAD
		newUISchemaResource,
=======
		newSecurityEventsProviderResource,
		newDevicesResource,
		newAppFeaturesResource,
		newPushProvidersResource,
		newHookKeyResource,
		newAPIServiceIntegrationResource,
		newAPITokenResource,
		newAppTokenResource,
		newAppConnectionsResource,
>>>>>>> 2f98cd45
	}
}

func FWProviderDataSources() []func() datasource.DataSource {
	return []func() datasource.DataSource{
		newAuthServerClientsDataSource,
		newAuthServerKeysDataSource,
		newOrgMetadataDataSource,
		newDefaultSigninPageDataSource,
		newLogStreamDataSource,
		newAppsDataSource,
		newUserTypeDataSource,
		newDeviceAssurancePolicyDataSource,
		newFeaturesDataSource,
		newRealmDataSource,
		newRealmAssignmentDataSource,
		newRateLimitAdminNotificationSettingsDataSource,
		newRateLimitWarningThresholdPercentageDataSource,
		newPrincipalRateLimitsDataSource,
		newSecurityEventsProviderDataSource,
		newDeviceDataSource,
		newAppFeaturesDataSource,
		newPushProviderDataSource,
		newHookKeyDataSource,
		newAPIServiceIntegrationDataSource,
		newAPITokenDataSource,
		newAppTokenDataSource,
		newAppConnectionsDataSource,
	}
}

func ProviderResources() map[string]*schema.Resource {
	return map[string]*schema.Resource{
		resources.OktaIDaaSAdminRoleCustom:               resourceAdminRoleCustom(),
		resources.OktaIDaaSAdminRoleCustomAssignments:    resourceAdminRoleCustomAssignments(),
		resources.OktaIDaaSAdminRoleTargets:              resourceAdminRoleTargets(),
		resources.OktaIDaaSAppAutoLogin:                  resourceAppAutoLogin(),
		resources.OktaIDaaSAppBasicAuth:                  resourceAppBasicAuth(),
		resources.OktaIDaaSAppBookmark:                   resourceAppBookmark(),
		resources.OktaIDaaSAppGroupAssignment:            resourceAppGroupAssignment(),
		resources.OktaIDaaSAppGroupAssignments:           resourceAppGroupAssignments(),
		resources.OktaIDaaSAppOAuth:                      resourceAppOAuth(),
		resources.OktaIDaaSAppOAuthAPIScope:              resourceAppOAuthAPIScope(),
		resources.OktaIDaaSAppOAuthPostLogoutRedirectURI: resourceAppOAuthPostLogoutRedirectURI(),
		resources.OktaIDaaSAppOAuthRedirectURI:           resourceAppOAuthRedirectURI(),
		resources.OktaIDaaSAppSaml:                       resourceAppSaml(),
		resources.OktaIDaaSAppSamlAppSettings:            resourceAppSamlAppSettings(),
		resources.OktaIDaaSAppSecurePasswordStore:        resourceAppSecurePasswordStore(),
		resources.OktaIDaaSAppSharedCredentials:          resourceAppSharedCredentials(),
		resources.OktaIDaaSAppSignOnPolicyRule:           resourceAppSignOnPolicyRule(),
		resources.OktaIDaaSAppSwa:                        resourceAppSwa(),
		resources.OktaIDaaSAppThreeField:                 resourceAppThreeField(),
		resources.OktaIDaaSAppUser:                       resourceAppUser(),
		resources.OktaIDaaSAppUserBaseSchemaProperty:     resourceAppUserBaseSchemaProperty(),
		resources.OktaIDaaSAppUserSchemaProperty:         resourceAppUserSchemaProperty(),
		resources.OktaIDaaSAuthenticator:                 resourceAuthenticator(),
		resources.OktaIDaaSAuthServer:                    resourceAuthServer(),
		resources.OktaIDaaSAuthServerClaim:               resourceAuthServerClaim(),
		resources.OktaIDaaSAuthServerClaimDefault:        resourceAuthServerClaimDefault(),
		resources.OktaIDaaSAuthServerDefault:             resourceAuthServerDefault(),
		resources.OktaIDaaSAuthServerPolicy:              resourceAuthServerPolicy(),
		resources.OktaIDaaSAuthServerPolicyRule:          resourceAuthServerPolicyRule(),
		resources.OktaIDaaSAuthServerScope:               resourceAuthServerScope(),
		resources.OktaIDaaSBehavior:                      resourceBehavior(),
		resources.OktaIDaaSCaptcha:                       resourceCaptcha(),
		resources.OktaIDaaSCaptchaOrgWideSettings:        resourceCaptchaOrgWideSettings(),
		resources.OktaIDaaSDomain:                        resourceDomain(),
		resources.OktaIDaaSDomainCertificate:             resourceDomainCertificate(),
		resources.OktaIDaaSDomainVerification:            resourceDomainVerification(),
		resources.OktaIDaaSEmailCustomization:            resourceEmailCustomization(),
		resources.OktaIDaaSEmailDomain:                   resourceEmailDomain(),
		resources.OktaIDaaSEmailDomainVerification:       resourceEmailDomainVerification(),
		resources.OktaIDaaSEmailSender:                   resourceEmailSender(),
		resources.OktaIDaaSEmailSenderVerification:       resourceEmailSenderVerification(),
		resources.OktaIDaaSEmailSMTPServer:               resourceEmailSMTP(),
		resources.OktaIDaaSEventHook:                     resourceEventHook(),
		resources.OktaIDaaSEventHookVerification:         resourceEventHookVerification(),
		resources.OktaIDaaSFactor:                        resourceFactor(),
		resources.OktaIDaaSFactorTotp:                    resourceFactorTOTP(),
		resources.OktaIDaaSGroup:                         resourceGroup(),
		resources.OktaIDaaSGroupMemberships:              resourceGroupMemberships(),
		resources.OktaIDaaSGroupRole:                     resourceGroupRole(),
		resources.OktaIDaaSGroupRule:                     resourceGroupRule(),
		resources.OktaIDaaSGroupSchemaProperty:           resourceGroupCustomSchemaProperty(),
		resources.OktaIDaaSIdpOidc:                       resourceIdpOidc(),
		resources.OktaIDaaSIdpSaml:                       resourceIdpSaml(),
		resources.OktaIDaaSIdpSamlKey:                    resourceIdpSigningKey(),
		resources.OktaIDaaSIdpSocial:                     resourceIdpSocial(),
		resources.OktaIDaaSInlineHook:                    resourceInlineHook(),
		resources.OktaIDaaSLinkDefinition:                resourceLinkDefinition(),
		resources.OktaIDaaSLinkValue:                     resourceLinkValue(),
		resources.OktaIDaaSNetworkZone:                   resourceNetworkZone(),
		resources.OktaIDaaSOrgConfiguration:              resourceOrgConfiguration(),
		resources.OktaIDaaSOrgSupport:                    resourceOrgSupport(),
		resources.OktaIDaaSPolicyMfa:                     resourcePolicyMfa(),
		resources.OktaIDaaSPolicyMfaDefault:              resourcePolicyMfaDefault(),
		resources.OktaIDaaSPolicyPassword:                resourcePolicyPassword(),
		resources.OktaIDaaSPolicyPasswordDefault:         resourcePolicyPasswordDefault(),
		resources.OktaIDaaSPolicyProfileEnrollment:       resourcePolicyProfileEnrollment(),
		resources.OktaIDaaSPolicyProfileEnrollmentApps:   resourcePolicyProfileEnrollmentApps(),
		resources.OktaIDaaSPolicyRuleIdpDiscovery:        resourcePolicyRuleIdpDiscovery(),
		resources.OktaIDaaSPolicyRuleMfa:                 resourcePolicyMfaRule(),
		resources.OktaIDaaSPolicyRulePassword:            resourcePolicyPasswordRule(),
		resources.OktaIDaaSPolicyRuleProfileEnrollment:   resourcePolicyProfileEnrollmentRule(),
		resources.OktaIDaaSPolicyRuleSignOn:              resourcePolicySignOnRule(),
		resources.OktaIDaaSPolicySignOn:                  resourcePolicySignOn(),
		resources.OktaIDaaSProfileMapping:                resourceProfileMapping(),
		//resources.OktaIDaaSRateLimiting:                  resourceRateLimiting(),
		resources.OktaIDaaSResourceSet:                resourceResourceSet(),
		resources.OktaIDaaSRoleSubscription:           resourceRoleSubscription(),
		resources.OktaIDaaSSecurityNotificationEmails: resourceSecurityNotificationEmails(),
		resources.OktaIDaaSTemplateSms:                resourceTemplateSms(),
		resources.OktaIDaaSTheme:                      resourceTheme(),
		resources.OktaIDaaSThreatInsightSettings:      resourceThreatInsightSettings(),
		resources.OktaIDaaSTrustedOrigin:              resourceTrustedOrigin(),
		resources.OktaIDaaSUser:                       resourceUser(),
		resources.OktaIDaaSUserAdminRoles:             resourceUserAdminRoles(),
		resources.OktaIDaaSUserBaseSchemaProperty:     resourceUserBaseSchemaProperty(),
		resources.OktaIDaaSUserFactorQuestion:         resourceUserFactorQuestion(),
		resources.OktaIDaaSUserGroupMemberships:       resourceUserGroupMemberships(),
		resources.OktaIDaaSUserSchemaProperty:         resourceUserCustomSchemaProperty(),
		resources.OktaIDaaSUserType:                   resourceUserType(),
	}
}

func ProviderDataSources() map[string]*schema.Resource {
	return map[string]*schema.Resource{
		resources.OktaIDaaSApp:                      dataSourceApp(),
		resources.OktaIDaaSAppGroupAssignments:      dataSourceAppGroupAssignments(),
		resources.OktaIDaaSAppMetadataSaml:          dataSourceAppMetadataSaml(),
		resources.OktaIDaaSAppOAuth:                 dataSourceAppOauth(),
		resources.OktaIDaaSAppSaml:                  dataSourceAppSaml(),
		resources.OktaIDaaSAppSignOnPolicy:          dataSourceAppSignOnPolicy(),
		resources.OktaIDaaSAppUserAssignments:       dataSourceAppUserAssignments(),
		resources.OktaIDaaSAuthenticator:            dataSourceAuthenticator(),
		resources.OktaIDaaSAuthServer:               dataSourceAuthServer(),
		resources.OktaIDaaSAuthServerClaim:          dataSourceAuthServerClaim(),
		resources.OktaIDaaSAuthServerClaims:         dataSourceAuthServerClaims(),
		resources.OktaIDaaSAuthServerPolicy:         dataSourceAuthServerPolicy(),
		resources.OktaIDaaSAuthServerScopes:         dataSourceAuthServerScopes(),
		resources.OktaIDaaSBehavior:                 dataSourceBehavior(),
		resources.OktaIDaaSBehaviors:                dataSourceBehaviors(),
		resources.OktaIDaaSBrand:                    dataSourceBrand(),
		resources.OktaIDaaSBrands:                   dataSourceBrands(),
		resources.OktaIDaaSDomain:                   dataSourceDomain(),
		resources.OktaIDaaSEmailCustomization:       dataSourceEmailCustomization(),
		resources.OktaIDaaSEmailCustomizations:      dataSourceEmailCustomizations(),
		resources.OktaIDaaSEmailSMTPServer:          dataSourceEmailSMTPServers(),
		resources.OktaIDaaSEmailTemplate:            dataSourceEmailTemplate(),
		resources.OktaIDaaSEmailTemplates:           dataSourceEmailTemplates(),
		resources.OktaIDaaSDefaultPolicy:            dataSourceDefaultPolicy(),
		resources.OktaIDaaSGroup:                    dataSourceGroup(),
		resources.OktaIDaaSGroupEveryone:            dataSourceEveryoneGroup(),
		resources.OktaIDaaSGroupRule:                dataSourceGroupRule(),
		resources.OktaIDaaSGroups:                   dataSourceGroups(),
		resources.OktaIDaaSIdpMetadataSaml:          dataSourceIdpMetadataSaml(),
		resources.OktaIDaaSIdpOidc:                  dataSourceIdpOidc(),
		resources.OktaIDaaSIdpSaml:                  dataSourceIdpSaml(),
		resources.OktaIDaaSIdpSocial:                dataSourceIdpSocial(),
		resources.OktaIDaaSNetworkZone:              dataSourceNetworkZone(),
		resources.OktaIDaaSPolicy:                   dataSourcePolicy(),
		resources.OktaIDaaSRoleSubscription:         dataSourceRoleSubscription(),
		resources.OktaIDaaSTheme:                    dataSourceTheme(),
		resources.OktaIDaaSThemes:                   dataSourceThemes(),
		resources.OktaIDaaSTrustedOrigins:           dataSourceTrustedOrigins(),
		resources.OktaIDaaSUser:                     dataSourceUser(),
		resources.OktaIDaaSUserProfileMappingSource: dataSourceUserProfileMappingSource(),
		resources.OktaIDaaSUsers:                    dataSourceUsers(),
		resources.OktaIDaaSUserSecurityQuestions:    dataSourceUserSecurityQuestions(),
	}
}

func stringIsJSON(i interface{}, k cty.Path) diag.Diagnostics {
	v, ok := i.(string)
	if !ok {
		return diag.Errorf("expected type of %s to be string", k)
	}
	if v == "" {
		return diag.Errorf("expected %q JSON to not be empty, got %v", k, i)
	}
	if _, err := structure.NormalizeJsonString(v); err != nil {
		return diag.Errorf("%q contains an invalid JSON: %s", k, err)
	}
	return nil
}

// doNotRetry helper function to flag if provider should be using backoff.Retry
func doNotRetry(m interface{}, err error) bool {
	return m.(*config.Config).TimeOperations.DoNotRetry(err)
}

func datasourceOIEOnlyFeatureError(name string) diag.Diagnostics {
	return oieOnlyFeatureError("data-sources", name)
}

func oieOnlyFeatureError(kind, name string) diag.Diagnostics {
	url := fmt.Sprintf("https://registry.terraform.io/providers/okta/okta/latest/docs/%s/%s", kind, string(name[5:]))
	if kind == "resources" {
		kind = "resource"
	}
	if kind == "data-sources" {
		kind = "datasource"
	}
	return diag.Errorf("%q is a %s for OIE Orgs only, see %s", name, kind, url)
}

func resourceOIEOnlyFeatureError(name string) diag.Diagnostics {
	return oieOnlyFeatureError("resources", name)
}

func dataSourceConfiguration(req datasource.ConfigureRequest, resp *datasource.ConfigureResponse) *config.Config {
	if req.ProviderData == nil {
		return nil
	}

	config, ok := req.ProviderData.(*config.Config)
	if !ok {
		resp.Diagnostics.AddError(
			"Unexpected Data Source Configure Type",
			fmt.Sprintf("Expected *config.Config, got: %T. Please report this issue to the provider developers.", req.ProviderData),
		)
		return nil
	}

	return config
}

func resourceConfiguration(req resource.ConfigureRequest, resp *resource.ConfigureResponse) *config.Config {
	if req.ProviderData == nil {
		return nil
	}

	p, ok := req.ProviderData.(*config.Config)
	if !ok {
		resp.Diagnostics.AddError(
			"Unexpected Resource Configure Type",
			fmt.Sprintf("Expected *config.Config, got: %T. Please report this issue to the provider developers.", req.ProviderData),
		)
		return nil
	}

	return p
}

func frameworkResourceOIEOnlyFeatureError(name string) fwdiag.Diagnostics {
	return frameworkOIEOnlyFeatureError("resources", name)
}

func frameworkOIEOnlyFeatureError(kind, name string) fwdiag.Diagnostics {
	url := fmt.Sprintf("https://registry.terraform.io/providers/okta/okta/latest/docs/%s/%s", kind, string(name[5:]))
	if kind == "resources" {
		kind = "resource"
	}
	if kind == "data-sources" {
		kind = "datasource"
	}
	var diags fwdiag.Diagnostics
	diags.AddError(fmt.Sprintf("%q is a %s for OIE Orgs only", name, kind), fmt.Sprintf(", see %s", url))
	return diags
}<|MERGE_RESOLUTION|>--- conflicted
+++ resolved
@@ -108,9 +108,6 @@
 		newRateLimitAdminNotificationSettingsResource,
 		newRateLimitWarningThresholdPercentageResource,
 		newPrincipalRateLimitsResource,
-<<<<<<< HEAD
-		newUISchemaResource,
-=======
 		newSecurityEventsProviderResource,
 		newDevicesResource,
 		newAppFeaturesResource,
@@ -120,7 +117,7 @@
 		newAPITokenResource,
 		newAppTokenResource,
 		newAppConnectionsResource,
->>>>>>> 2f98cd45
+		newUISchemaResource,
 	}
 }
 
