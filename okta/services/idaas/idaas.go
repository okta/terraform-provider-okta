package idaas

import (
	"context"
	"fmt"

	"github.com/hashicorp/go-cty/cty"
	"github.com/hashicorp/go-hclog"
	"github.com/hashicorp/terraform-plugin-framework/datasource"
	fwdiag "github.com/hashicorp/terraform-plugin-framework/diag"
	"github.com/hashicorp/terraform-plugin-framework/resource"
	"github.com/hashicorp/terraform-plugin-sdk/v2/diag"
	"github.com/hashicorp/terraform-plugin-sdk/v2/helper/schema"
	"github.com/hashicorp/terraform-plugin-sdk/v2/helper/structure"
	"github.com/okta/okta-sdk-golang/v4/okta"
	oktav5sdk "github.com/okta/okta-sdk-golang/v5/okta"
	v6okta "github.com/okta/okta-sdk-golang/v6/okta"
	"github.com/okta/terraform-provider-okta/okta/config"
	"github.com/okta/terraform-provider-okta/okta/internal/mutexkv"
	"github.com/okta/terraform-provider-okta/okta/resources"
	"github.com/okta/terraform-provider-okta/sdk"
)

// oktaMutexKV is a global MutexKV for use within this plugin
var oktaMutexKV = mutexkv.NewMutexKV()

func listAppsV5(ctx context.Context, config *config.Config, filters *AppFilters, limit int64) ([]oktav5sdk.ListApplications200ResponseInner, error) {
	req := config.OktaIDaaSClient.OktaSDKClientV5().ApplicationAPI.ListApplications(ctx).Limit(int32(limit))
	if filters != nil {
		req = req.Filter(filters.Status)
		req = req.Q(filters.GetQ())
	}
	apps, resp, err := req.Execute()
	if err != nil {
		return nil, err
	}
	for resp.HasNextPage() {
		var nextApps []oktav5sdk.ListApplications200ResponseInner
		resp, err = resp.Next(&nextApps)
		if err != nil {
			return nil, err
		}
		apps = append(apps, nextApps...)
	}
	return apps, nil
}

func getOktaClientFromMetadata(meta interface{}) *sdk.Client {
	return meta.(*config.Config).OktaIDaaSClient.OktaSDKClientV2()
}

func getOktaV3ClientFromMetadata(meta interface{}) *okta.APIClient {
	return meta.(*config.Config).OktaIDaaSClient.OktaSDKClientV3()
}

func getOktaV5ClientFromMetadata(meta interface{}) *oktav5sdk.APIClient {
	return meta.(*config.Config).OktaIDaaSClient.OktaSDKClientV5()
}

func getOktaV6ClientFromMetadata(meta interface{}) *v6okta.APIClient {
	return meta.(*config.Config).OktaIDaaSClient.OktaSDKClientV6()
}

func getAPISupplementFromMetadata(meta interface{}) *sdk.APISupplement {
	return meta.(*config.Config).OktaIDaaSClient.OktaSDKSupplementClient()
}

func logger(meta interface{}) hclog.Logger {
	return meta.(*config.Config).Logger
}

func getRequestExecutor(m interface{}) *sdk.RequestExecutor {
	return getOktaClientFromMetadata(m).GetRequestExecutor()
}

func fwproviderIsClassicOrg(ctx context.Context, config *config.Config) bool {
	return config.IsClassicOrg(ctx)
}

func providerIsClassicOrg(ctx context.Context, m interface{}) bool {
	if config, ok := m.(*config.Config); ok && config.IsClassicOrg(ctx) {
		return true
	}
	return false
}

func FWProviderResources() []func() resource.Resource {
	return []func() resource.Resource{
		newAppAccessPolicyAssignmentResource,
		newAppOAuthRoleAssignmentResource,
		newTrustedServerResource,
		newBrandResource,
		newLogStreamResource,
		newPolicyDeviceAssuranceAndroidResource,
		newPolicyDeviceAssuranceChromeOSResource,
		newPolicyDeviceAssuranceIOSResource,
		newPolicyDeviceAssuranceMacOSResource,
		newPolicyDeviceAssuranceWindowsResource,
		newCustomizedSigninResource,
		newPreviewSigninResource,
		newGroupOwnerResource,
		newAppSignOnPolicyResource,
		newEmailTemplateSettingsResource,
		newFeaturesResource,
		newRealmResource,
		newRealmAssignmentResource,
		newRateLimitResource,
		newRateLimitAdminNotificationSettingsResource,
		newRateLimitWarningThresholdPercentageResource,
		newPrincipalRateLimitsResource,
<<<<<<< HEAD
		newSecurityEventsProviderResource,
		newDevicesResource,
=======
		newAppFeaturesResource,
>>>>>>> 19b54e72
		newHookKeyResource,
		newAppTokenResource,
	}
}

func FWProviderDataSources() []func() datasource.DataSource {
	return []func() datasource.DataSource{
		newAuthServerClientsDataSource,
		newAuthServerKeysDataSource,
		newOrgMetadataDataSource,
		newDefaultSigninPageDataSource,
		newLogStreamDataSource,
		newAppsDataSource,
		newUserTypeDataSource,
		newDeviceAssurancePolicyDataSource,
		newFeaturesDataSource,
		newRealmDataSource,
		newRealmAssignmentDataSource,
		newRateLimitAdminNotificationSettingsDataSource,
		newRateLimitWarningThresholdPercentageDataSource,
		newPrincipalRateLimitsDataSource,
<<<<<<< HEAD
		newSecurityEventsProviderDataSource,
		newDeviceDataSource,
=======
		newAppFeaturesDataSource,
>>>>>>> 19b54e72
		newHookKeyDataSource,
		newAppTokenDataSource,
	}
}

func ProviderResources() map[string]*schema.Resource {
	return map[string]*schema.Resource{
		resources.OktaIDaaSAdminRoleCustom:               resourceAdminRoleCustom(),
		resources.OktaIDaaSAdminRoleCustomAssignments:    resourceAdminRoleCustomAssignments(),
		resources.OktaIDaaSAdminRoleTargets:              resourceAdminRoleTargets(),
		resources.OktaIDaaSAppAutoLogin:                  resourceAppAutoLogin(),
		resources.OktaIDaaSAppBasicAuth:                  resourceAppBasicAuth(),
		resources.OktaIDaaSAppBookmark:                   resourceAppBookmark(),
		resources.OktaIDaaSAppGroupAssignment:            resourceAppGroupAssignment(),
		resources.OktaIDaaSAppGroupAssignments:           resourceAppGroupAssignments(),
		resources.OktaIDaaSAppOAuth:                      resourceAppOAuth(),
		resources.OktaIDaaSAppOAuthAPIScope:              resourceAppOAuthAPIScope(),
		resources.OktaIDaaSAppOAuthPostLogoutRedirectURI: resourceAppOAuthPostLogoutRedirectURI(),
		resources.OktaIDaaSAppOAuthRedirectURI:           resourceAppOAuthRedirectURI(),
		resources.OktaIDaaSAppSaml:                       resourceAppSaml(),
		resources.OktaIDaaSAppSamlAppSettings:            resourceAppSamlAppSettings(),
		resources.OktaIDaaSAppSecurePasswordStore:        resourceAppSecurePasswordStore(),
		resources.OktaIDaaSAppSharedCredentials:          resourceAppSharedCredentials(),
		resources.OktaIDaaSAppSignOnPolicyRule:           resourceAppSignOnPolicyRule(),
		resources.OktaIDaaSAppSwa:                        resourceAppSwa(),
		resources.OktaIDaaSAppThreeField:                 resourceAppThreeField(),
		resources.OktaIDaaSAppUser:                       resourceAppUser(),
		resources.OktaIDaaSAppUserBaseSchemaProperty:     resourceAppUserBaseSchemaProperty(),
		resources.OktaIDaaSAppUserSchemaProperty:         resourceAppUserSchemaProperty(),
		resources.OktaIDaaSAuthenticator:                 resourceAuthenticator(),
		resources.OktaIDaaSAuthServer:                    resourceAuthServer(),
		resources.OktaIDaaSAuthServerClaim:               resourceAuthServerClaim(),
		resources.OktaIDaaSAuthServerClaimDefault:        resourceAuthServerClaimDefault(),
		resources.OktaIDaaSAuthServerDefault:             resourceAuthServerDefault(),
		resources.OktaIDaaSAuthServerPolicy:              resourceAuthServerPolicy(),
		resources.OktaIDaaSAuthServerPolicyRule:          resourceAuthServerPolicyRule(),
		resources.OktaIDaaSAuthServerScope:               resourceAuthServerScope(),
		resources.OktaIDaaSBehavior:                      resourceBehavior(),
		resources.OktaIDaaSCaptcha:                       resourceCaptcha(),
		resources.OktaIDaaSCaptchaOrgWideSettings:        resourceCaptchaOrgWideSettings(),
		resources.OktaIDaaSDomain:                        resourceDomain(),
		resources.OktaIDaaSDomainCertificate:             resourceDomainCertificate(),
		resources.OktaIDaaSDomainVerification:            resourceDomainVerification(),
		resources.OktaIDaaSEmailCustomization:            resourceEmailCustomization(),
		resources.OktaIDaaSEmailDomain:                   resourceEmailDomain(),
		resources.OktaIDaaSEmailDomainVerification:       resourceEmailDomainVerification(),
		resources.OktaIDaaSEmailSender:                   resourceEmailSender(),
		resources.OktaIDaaSEmailSenderVerification:       resourceEmailSenderVerification(),
		resources.OktaIDaaSEmailSMTPServer:               resourceEmailSMTP(),
		resources.OktaIDaaSEventHook:                     resourceEventHook(),
		resources.OktaIDaaSEventHookVerification:         resourceEventHookVerification(),
		resources.OktaIDaaSFactor:                        resourceFactor(),
		resources.OktaIDaaSFactorTotp:                    resourceFactorTOTP(),
		resources.OktaIDaaSGroup:                         resourceGroup(),
		resources.OktaIDaaSGroupMemberships:              resourceGroupMemberships(),
		resources.OktaIDaaSGroupRole:                     resourceGroupRole(),
		resources.OktaIDaaSGroupRule:                     resourceGroupRule(),
		resources.OktaIDaaSGroupSchemaProperty:           resourceGroupCustomSchemaProperty(),
		resources.OktaIDaaSIdpOidc:                       resourceIdpOidc(),
		resources.OktaIDaaSIdpSaml:                       resourceIdpSaml(),
		resources.OktaIDaaSIdpSamlKey:                    resourceIdpSigningKey(),
		resources.OktaIDaaSIdpSocial:                     resourceIdpSocial(),
		resources.OktaIDaaSInlineHook:                    resourceInlineHook(),
		resources.OktaIDaaSLinkDefinition:                resourceLinkDefinition(),
		resources.OktaIDaaSLinkValue:                     resourceLinkValue(),
		resources.OktaIDaaSNetworkZone:                   resourceNetworkZone(),
		resources.OktaIDaaSOrgConfiguration:              resourceOrgConfiguration(),
		resources.OktaIDaaSOrgSupport:                    resourceOrgSupport(),
		resources.OktaIDaaSPolicyMfa:                     resourcePolicyMfa(),
		resources.OktaIDaaSPolicyMfaDefault:              resourcePolicyMfaDefault(),
		resources.OktaIDaaSPolicyPassword:                resourcePolicyPassword(),
		resources.OktaIDaaSPolicyPasswordDefault:         resourcePolicyPasswordDefault(),
		resources.OktaIDaaSPolicyProfileEnrollment:       resourcePolicyProfileEnrollment(),
		resources.OktaIDaaSPolicyProfileEnrollmentApps:   resourcePolicyProfileEnrollmentApps(),
		resources.OktaIDaaSPolicyRuleIdpDiscovery:        resourcePolicyRuleIdpDiscovery(),
		resources.OktaIDaaSPolicyRuleMfa:                 resourcePolicyMfaRule(),
		resources.OktaIDaaSPolicyRulePassword:            resourcePolicyPasswordRule(),
		resources.OktaIDaaSPolicyRuleProfileEnrollment:   resourcePolicyProfileEnrollmentRule(),
		resources.OktaIDaaSPolicyRuleSignOn:              resourcePolicySignOnRule(),
		resources.OktaIDaaSPolicySignOn:                  resourcePolicySignOn(),
		resources.OktaIDaaSProfileMapping:                resourceProfileMapping(),
<<<<<<< HEAD
		//resources.OktaIDaaSRateLimiting:                  resourceRateLimiting(),
		resources.OktaIDaaSResourceSet:                resourceResourceSet(),
		resources.OktaIDaaSRoleSubscription:           resourceRoleSubscription(),
		resources.OktaIDaaSSecurityNotificationEmails: resourceSecurityNotificationEmails(),
		resources.OktaIDaaSTemplateSms:                resourceTemplateSms(),
		resources.OktaIDaaSTheme:                      resourceTheme(),
		resources.OktaIDaaSThreatInsightSettings:      resourceThreatInsightSettings(),
		resources.OktaIDaaSTrustedOrigin:              resourceTrustedOrigin(),
		resources.OktaIDaaSUser:                       resourceUser(),
		resources.OktaIDaaSUserAdminRoles:             resourceUserAdminRoles(),
		resources.OktaIDaaSUserBaseSchemaProperty:     resourceUserBaseSchemaProperty(),
		resources.OktaIDaaSUserFactorQuestion:         resourceUserFactorQuestion(),
		resources.OktaIDaaSUserGroupMemberships:       resourceUserGroupMemberships(),
		resources.OktaIDaaSUserSchemaProperty:         resourceUserCustomSchemaProperty(),
		resources.OktaIDaaSUserType:                   resourceUserType(),
=======
		resources.OktaIDaaSResourceSet:                   resourceResourceSet(),
		resources.OktaIDaaSRoleSubscription:              resourceRoleSubscription(),
		resources.OktaIDaaSSecurityNotificationEmails:    resourceSecurityNotificationEmails(),
		resources.OktaIDaaSTemplateSms:                   resourceTemplateSms(),
		resources.OktaIDaaSTheme:                         resourceTheme(),
		resources.OktaIDaaSThreatInsightSettings:         resourceThreatInsightSettings(),
		resources.OktaIDaaSTrustedOrigin:                 resourceTrustedOrigin(),
		resources.OktaIDaaSUser:                          resourceUser(),
		resources.OktaIDaaSUserAdminRoles:                resourceUserAdminRoles(),
		resources.OktaIDaaSUserBaseSchemaProperty:        resourceUserBaseSchemaProperty(),
		resources.OktaIDaaSUserFactorQuestion:            resourceUserFactorQuestion(),
		resources.OktaIDaaSUserGroupMemberships:          resourceUserGroupMemberships(),
		resources.OktaIDaaSUserSchemaProperty:            resourceUserCustomSchemaProperty(),
		resources.OktaIDaaSUserType:                      resourceUserType(),
>>>>>>> 19b54e72
	}
}

func ProviderDataSources() map[string]*schema.Resource {
	return map[string]*schema.Resource{
		resources.OktaIDaaSApp:                      dataSourceApp(),
		resources.OktaIDaaSAppGroupAssignments:      dataSourceAppGroupAssignments(),
		resources.OktaIDaaSAppMetadataSaml:          dataSourceAppMetadataSaml(),
		resources.OktaIDaaSAppOAuth:                 dataSourceAppOauth(),
		resources.OktaIDaaSAppSaml:                  dataSourceAppSaml(),
		resources.OktaIDaaSAppSignOnPolicy:          dataSourceAppSignOnPolicy(),
		resources.OktaIDaaSAppUserAssignments:       dataSourceAppUserAssignments(),
		resources.OktaIDaaSAuthenticator:            dataSourceAuthenticator(),
		resources.OktaIDaaSAuthServer:               dataSourceAuthServer(),
		resources.OktaIDaaSAuthServerClaim:          dataSourceAuthServerClaim(),
		resources.OktaIDaaSAuthServerClaims:         dataSourceAuthServerClaims(),
		resources.OktaIDaaSAuthServerPolicy:         dataSourceAuthServerPolicy(),
		resources.OktaIDaaSAuthServerScopes:         dataSourceAuthServerScopes(),
		resources.OktaIDaaSBehavior:                 dataSourceBehavior(),
		resources.OktaIDaaSBehaviors:                dataSourceBehaviors(),
		resources.OktaIDaaSBrand:                    dataSourceBrand(),
		resources.OktaIDaaSBrands:                   dataSourceBrands(),
		resources.OktaIDaaSDomain:                   dataSourceDomain(),
		resources.OktaIDaaSEmailCustomization:       dataSourceEmailCustomization(),
		resources.OktaIDaaSEmailCustomizations:      dataSourceEmailCustomizations(),
		resources.OktaIDaaSEmailSMTPServer:          dataSourceEmailSMTPServers(),
		resources.OktaIDaaSEmailTemplate:            dataSourceEmailTemplate(),
		resources.OktaIDaaSEmailTemplates:           dataSourceEmailTemplates(),
		resources.OktaIDaaSDefaultPolicy:            dataSourceDefaultPolicy(),
		resources.OktaIDaaSGroup:                    dataSourceGroup(),
		resources.OktaIDaaSGroupEveryone:            dataSourceEveryoneGroup(),
		resources.OktaIDaaSGroupRule:                dataSourceGroupRule(),
		resources.OktaIDaaSGroups:                   dataSourceGroups(),
		resources.OktaIDaaSIdpMetadataSaml:          dataSourceIdpMetadataSaml(),
		resources.OktaIDaaSIdpOidc:                  dataSourceIdpOidc(),
		resources.OktaIDaaSIdpSaml:                  dataSourceIdpSaml(),
		resources.OktaIDaaSIdpSocial:                dataSourceIdpSocial(),
		resources.OktaIDaaSNetworkZone:              dataSourceNetworkZone(),
		resources.OktaIDaaSPolicy:                   dataSourcePolicy(),
		resources.OktaIDaaSRoleSubscription:         dataSourceRoleSubscription(),
		resources.OktaIDaaSTheme:                    dataSourceTheme(),
		resources.OktaIDaaSThemes:                   dataSourceThemes(),
		resources.OktaIDaaSTrustedOrigins:           dataSourceTrustedOrigins(),
		resources.OktaIDaaSUser:                     dataSourceUser(),
		resources.OktaIDaaSUserProfileMappingSource: dataSourceUserProfileMappingSource(),
		resources.OktaIDaaSUsers:                    dataSourceUsers(),
		resources.OktaIDaaSUserSecurityQuestions:    dataSourceUserSecurityQuestions(),
	}
}

func stringIsJSON(i interface{}, k cty.Path) diag.Diagnostics {
	v, ok := i.(string)
	if !ok {
		return diag.Errorf("expected type of %s to be string", k)
	}
	if v == "" {
		return diag.Errorf("expected %q JSON to not be empty, got %v", k, i)
	}
	if _, err := structure.NormalizeJsonString(v); err != nil {
		return diag.Errorf("%q contains an invalid JSON: %s", k, err)
	}
	return nil
}

// doNotRetry helper function to flag if provider should be using backoff.Retry
func doNotRetry(m interface{}, err error) bool {
	return m.(*config.Config).TimeOperations.DoNotRetry(err)
}

func datasourceOIEOnlyFeatureError(name string) diag.Diagnostics {
	return oieOnlyFeatureError("data-sources", name)
}

func oieOnlyFeatureError(kind, name string) diag.Diagnostics {
	url := fmt.Sprintf("https://registry.terraform.io/providers/okta/okta/latest/docs/%s/%s", kind, string(name[5:]))
	if kind == "resources" {
		kind = "resource"
	}
	if kind == "data-sources" {
		kind = "datasource"
	}
	return diag.Errorf("%q is a %s for OIE Orgs only, see %s", name, kind, url)
}

func resourceOIEOnlyFeatureError(name string) diag.Diagnostics {
	return oieOnlyFeatureError("resources", name)
}

func dataSourceConfiguration(req datasource.ConfigureRequest, resp *datasource.ConfigureResponse) *config.Config {
	if req.ProviderData == nil {
		return nil
	}

	config, ok := req.ProviderData.(*config.Config)
	if !ok {
		resp.Diagnostics.AddError(
			"Unexpected Data Source Configure Type",
			fmt.Sprintf("Expected *config.Config, got: %T. Please report this issue to the provider developers.", req.ProviderData),
		)
		return nil
	}

	return config
}

func resourceConfiguration(req resource.ConfigureRequest, resp *resource.ConfigureResponse) *config.Config {
	if req.ProviderData == nil {
		return nil
	}

	p, ok := req.ProviderData.(*config.Config)
	if !ok {
		resp.Diagnostics.AddError(
			"Unexpected Resource Configure Type",
			fmt.Sprintf("Expected *config.Config, got: %T. Please report this issue to the provider developers.", req.ProviderData),
		)
		return nil
	}

	return p
}

func frameworkResourceOIEOnlyFeatureError(name string) fwdiag.Diagnostics {
	return frameworkOIEOnlyFeatureError("resources", name)
}

func frameworkOIEOnlyFeatureError(kind, name string) fwdiag.Diagnostics {
	url := fmt.Sprintf("https://registry.terraform.io/providers/okta/okta/latest/docs/%s/%s", kind, string(name[5:]))
	if kind == "resources" {
		kind = "resource"
	}
	if kind == "data-sources" {
		kind = "datasource"
	}
	var diags fwdiag.Diagnostics
	diags.AddError(fmt.Sprintf("%q is a %s for OIE Orgs only", name, kind), fmt.Sprintf(", see %s", url))
	return diags
}<|MERGE_RESOLUTION|>--- conflicted
+++ resolved
@@ -108,12 +108,9 @@
 		newRateLimitAdminNotificationSettingsResource,
 		newRateLimitWarningThresholdPercentageResource,
 		newPrincipalRateLimitsResource,
-<<<<<<< HEAD
 		newSecurityEventsProviderResource,
 		newDevicesResource,
-=======
 		newAppFeaturesResource,
->>>>>>> 19b54e72
 		newHookKeyResource,
 		newAppTokenResource,
 	}
@@ -135,12 +132,9 @@
 		newRateLimitAdminNotificationSettingsDataSource,
 		newRateLimitWarningThresholdPercentageDataSource,
 		newPrincipalRateLimitsDataSource,
-<<<<<<< HEAD
 		newSecurityEventsProviderDataSource,
 		newDeviceDataSource,
-=======
 		newAppFeaturesDataSource,
->>>>>>> 19b54e72
 		newHookKeyDataSource,
 		newAppTokenDataSource,
 	}
@@ -222,23 +216,6 @@
 		resources.OktaIDaaSPolicyRuleSignOn:              resourcePolicySignOnRule(),
 		resources.OktaIDaaSPolicySignOn:                  resourcePolicySignOn(),
 		resources.OktaIDaaSProfileMapping:                resourceProfileMapping(),
-<<<<<<< HEAD
-		//resources.OktaIDaaSRateLimiting:                  resourceRateLimiting(),
-		resources.OktaIDaaSResourceSet:                resourceResourceSet(),
-		resources.OktaIDaaSRoleSubscription:           resourceRoleSubscription(),
-		resources.OktaIDaaSSecurityNotificationEmails: resourceSecurityNotificationEmails(),
-		resources.OktaIDaaSTemplateSms:                resourceTemplateSms(),
-		resources.OktaIDaaSTheme:                      resourceTheme(),
-		resources.OktaIDaaSThreatInsightSettings:      resourceThreatInsightSettings(),
-		resources.OktaIDaaSTrustedOrigin:              resourceTrustedOrigin(),
-		resources.OktaIDaaSUser:                       resourceUser(),
-		resources.OktaIDaaSUserAdminRoles:             resourceUserAdminRoles(),
-		resources.OktaIDaaSUserBaseSchemaProperty:     resourceUserBaseSchemaProperty(),
-		resources.OktaIDaaSUserFactorQuestion:         resourceUserFactorQuestion(),
-		resources.OktaIDaaSUserGroupMemberships:       resourceUserGroupMemberships(),
-		resources.OktaIDaaSUserSchemaProperty:         resourceUserCustomSchemaProperty(),
-		resources.OktaIDaaSUserType:                   resourceUserType(),
-=======
 		resources.OktaIDaaSResourceSet:                   resourceResourceSet(),
 		resources.OktaIDaaSRoleSubscription:              resourceRoleSubscription(),
 		resources.OktaIDaaSSecurityNotificationEmails:    resourceSecurityNotificationEmails(),
@@ -253,7 +230,6 @@
 		resources.OktaIDaaSUserGroupMemberships:          resourceUserGroupMemberships(),
 		resources.OktaIDaaSUserSchemaProperty:            resourceUserCustomSchemaProperty(),
 		resources.OktaIDaaSUserType:                      resourceUserType(),
->>>>>>> 19b54e72
 	}
 }
 
