package idaas_test

import (
	"fmt"
	"testing"

	"github.com/hashicorp/terraform-plugin-sdk/v2/helper/resource"
	"github.com/hashicorp/terraform-plugin-sdk/v2/terraform"
	"github.com/okta/terraform-provider-okta/okta/acctest"
	"github.com/okta/terraform-provider-okta/okta/resources"
	"github.com/okta/terraform-provider-okta/okta/services/idaas"
)

func TestAccResourceOktaAuthenticator_OTP_crud(t *testing.T) {
	config := `
	resource "okta_authenticator" "otp" {
		name   = "Custom OTP"
		key    = "custom_otp"
		status = "ACTIVE"
		settings = jsonencode({
		  "protocol" : "TOTP",
		  "acceptableAdjacentIntervals" : 3,
		  "timeIntervalInSeconds" : 30,
		  "encoding" : "base32",
		  "algorithm" : "HMacSHA256",
		  "passCodeLength" : 6
		})
		legacy_ignore_name = false
	}`
	resourceName := fmt.Sprintf("%s.otp", resources.OktaIDaaSAuthenticator)

	acctest.OktaResourceTest(t, resource.TestCase{
		PreCheck:                 acctest.AccPreCheck(t),
		ErrorCheck:               testAccErrorChecks(t),
		ProtoV5ProviderFactories: acctest.ProtoV5ProviderFactoriesForTestAcc(t),
		CheckDestroy:             nil,
		Steps: []resource.TestStep{
			{
				Config: config,
				Check: resource.ComposeTestCheckFunc(
					resource.TestCheckResourceAttr(resourceName, "status", idaas.StatusActive),
					resource.TestCheckResourceAttr(resourceName, "type", "security_key"),
					resource.TestCheckResourceAttr(resourceName, "key", "custom_otp"),
					resource.TestCheckResourceAttr(resourceName, "name", "Custom OTP"),
					testAttributeJSON(resourceName, "settings", `{"acceptableAdjacentIntervals":3,"algorithm":"HMacSHA256","encoding":"base32","passCodeLength":6,"protocol":"TOTP","timeIntervalInSeconds":30}`),
				),
			},
		},
	})
}

func TestAccResourceOktaAuthenticator_crud(t *testing.T) {
	resourceName := fmt.Sprintf("%s.test", resources.OktaIDaaSAuthenticator)
	mgr := newFixtureManager("resources", resources.OktaIDaaSAuthenticator, t.Name())
	config := mgr.GetFixtures("security_question.tf", t)
	configUpdated := mgr.GetFixtures("security_question_updated.tf", t)

	acctest.OktaResourceTest(t, resource.TestCase{
		PreCheck:                 acctest.AccPreCheck(t),
		ErrorCheck:               testAccErrorChecks(t),
		ProtoV5ProviderFactories: acctest.ProtoV5ProviderFactoriesForTestAcc(t),
		CheckDestroy:             nil,
		Steps: []resource.TestStep{
			{
				Config: config,
				Check: resource.ComposeTestCheckFunc(
					resource.TestCheckResourceAttr(resourceName, "status", idaas.StatusActive),
					resource.TestCheckResourceAttr(resourceName, "type", "security_question"),
					resource.TestCheckResourceAttr(resourceName, "key", "security_question"),
					resource.TestCheckResourceAttr(resourceName, "name", "Security Question"),
					testAttributeJSON(resourceName, "settings", `{"allowedFor" : "recovery"}`),
				),
			},
			{
				Config: configUpdated,
				Check: resource.ComposeTestCheckFunc(
					resource.TestCheckResourceAttr(resourceName, "status", idaas.StatusActive),
					resource.TestCheckResourceAttr(resourceName, "type", "security_question"),
					resource.TestCheckResourceAttr(resourceName, "key", "security_question"),
					resource.TestCheckResourceAttr(resourceName, "name", "Security Question"),
					testAttributeJSON(resourceName, "settings", `{"allowedFor" : "any"}`),
				),
			},
			{
				Config: config,
			},
			{
				Config: `
resource "okta_authenticator" "test" {
  status   = "INACTIVE"
  name     = "Security Question"
  key      = "security_question"
  settings = jsonencode(
  {
    "allowedFor" : "recovery"
  }
  )
}
				`,
				Check: resource.ComposeTestCheckFunc(
					resource.TestCheckResourceAttr(resourceName, "status", idaas.StatusInactive),
				),
			},
		},
	})
}

// TestAccResourceOktaAuthenticator_issue_1367_simple
// https://github.com/okta/terraform-provider-okta/issues/1367
// Google OTP is a simple example of the solution for #1367
func TestAccResourceOktaAuthenticator_issue_1367_simple(t *testing.T) {
	config := `
resource "okta_authenticator" "google_otp" {
	name   = "Google Authenticator"
	key    = "google_otp"
	status = "INACTIVE"
}
`
	resourceName := fmt.Sprintf("%s.google_otp", resources.OktaIDaaSAuthenticator)

	acctest.OktaResourceTest(t, resource.TestCase{
		PreCheck:                 acctest.AccPreCheck(t),
		ErrorCheck:               testAccErrorChecks(t),
		ProtoV5ProviderFactories: acctest.ProtoV5ProviderFactoriesForTestAcc(t),
		CheckDestroy:             nil,
		Steps: []resource.TestStep{
			{
				Config: config,
				Check: resource.ComposeTestCheckFunc(
					resource.TestCheckResourceAttr(resourceName, "status", idaas.StatusInactive),
					resource.TestCheckResourceAttr(resourceName, "type", "app"),
					resource.TestCheckResourceAttr(resourceName, "key", "google_otp"),
					resource.TestCheckResourceAttr(resourceName, "name", "Google Authenticator"),
				),
			},
		},
	})
}

// TestAccResourceOktaAuthenticator_issue_1367_provider_json
// https://github.com/okta/terraform-provider-okta/issues/1367
// Demonstrates provider input as freeform JSON
// Example from `POST /api/v1/authenticator` API docs
// https://developer.okta.com/docs/reference/api/authenticators-admin/#create-authenticator
func TestAccResourceOktaAuthenticator_issue_1367_provider_json(t *testing.T) {
	config := `
resource "okta_authenticator" "test" {
  name = "On-Prem MFA"
  key = "onprem_mfa"
  provider_json = jsonencode(
	{
		"type": "DEL_OATH",
		"configuration": {
		  "authPort": 999,
		  "userNameTemplate": {
			"template": "global.assign.userName.login"
		  },
		  "hostName": "localhost",
		  "sharedSecret": "Sh4r3d s3cr3t"
		}
	  }
  )
}`
	resourceName := fmt.Sprintf("%s.test", resources.OktaIDaaSAuthenticator)

	acctest.OktaResourceTest(t, resource.TestCase{
		PreCheck:                 acctest.AccPreCheck(t),
		ErrorCheck:               testAccErrorChecks(t),
		ProtoV5ProviderFactories: acctest.ProtoV5ProviderFactoriesForTestAcc(t),
		CheckDestroy:             nil,
		Steps: []resource.TestStep{
			{
				Config: config,
				Check: resource.ComposeTestCheckFunc(
					resource.TestCheckResourceAttr(resourceName, "status", idaas.StatusActive),
					resource.TestCheckResourceAttr(resourceName, "type", "security_key"),
					resource.TestCheckResourceAttr(resourceName, "key", "onprem_mfa"),
					resource.TestCheckResourceAttr(resourceName, "name", "On-Prem MFA"),
					testAttributeJSON(resourceName, "profile_json", `{
						{
							"type": "DEL_OATH",
							"configuration": {
							  "authPort": 999,
							  "userNameTemplate": {
								"template": "global.assign.userName.login"
							  },
							  "hostName": "localhost",
							  "sharedSecret": "Sh4r3d s3cr3t"
							}
						}`),
					resource.TestCheckResourceAttr(resourceName, "provider_type", "DEL_OATH"),
					resource.TestCheckResourceAttr(resourceName, "provider_hostname", "localhost"),
					resource.TestCheckResourceAttr(resourceName, "provider_auth_port", "999"),
					resource.TestCheckResourceAttrSet(resourceName, "provider_instance_id"),
					resource.TestCheckResourceAttr(resourceName, "provider_user_name_template", "global.assign.userName.login"),
				),
			},
		},
	})
}

func TestAccResourceOktaAuthenticator_OktaVerifyCRUD(t *testing.T) {
	resourceName := fmt.Sprintf("%s.okta_verify", resources.OktaIDaaSAuthenticator)
	mgr := newFixtureManager("resources", resources.OktaIDaaSAuthenticator, t.Name())
	config := mgr.GetFixtures("okta_verify.tf", t)
	acctest.OktaResourceTest(t, resource.TestCase{
		PreCheck:                 acctest.AccPreCheck(t),
		ErrorCheck:               testAccErrorChecks(t),
		ProtoV5ProviderFactories: acctest.ProtoV5ProviderFactoriesForTestAcc(t),
		CheckDestroy:             nil,
		Steps: []resource.TestStep{
			{
				ImportState:        true,
				ResourceName:       "okta_authenticator.okta_verify",
				ImportStateId:      "0ktaV3rify1d",
				ImportStatePersist: true,
				Config:             config,
				PlanOnly:           true,
			},
			{
				Config: config,
				Check: resource.ComposeTestCheckFunc(
					resource.TestCheckResourceAttr(resourceName, "status", idaas.StatusActive),
					resource.TestCheckResourceAttr(resourceName, "type", "app"),
					resource.TestCheckResourceAttr(resourceName, "name", "Okta Verify"),
					// ensure any change to examples/resources/okta_authenticator/okta_verify.tf is reflected here.
					testAttributeJSON(resourceName, "settings", `{"channelBinding":{"required":"ALWAYS","style":"NUMBER_CHALLENGE"},"compliance":{"fips":"OPTIONAL"},"userVerification":"PREFERRED","enrollmentSecurityLevel":"HIGH","userVerificationMethods":["BIOMETRICS"]}`),
				),
			},
		},
	})
}

<<<<<<< HEAD
// TestAccResourceOktaAuthenticator_PhoneWithMethods_crud tests CRUD operations on phone authenticator with method blocks
func TestAccResourceOktaAuthenticator_PhoneWithMethods_crud(t *testing.T) {
	resourceName := fmt.Sprintf("%s.test", resources.OktaIDaaSAuthenticator)
	mgr := newFixtureManager("resources", resources.OktaIDaaSAuthenticator, t.Name())
	config := mgr.GetFixtures("phone_with_methods.tf", t)
	configUpdated := mgr.GetFixtures("phone_with_methods_updated.tf", t)
=======
// TestAccResourceOktaAuthenticator_custom_app_crud
// Tests custom_app type authenticator with create, read, update operations
// custom_app authenticators do not support deletion (only deactivation)
func TestAccResourceOktaAuthenticator_custom_app_crud(t *testing.T) {
	resourceName1 := fmt.Sprintf("%s.test1", resources.OktaIDaaSAuthenticator)
	mgr := newFixtureManager("resources", resources.OktaIDaaSAuthenticator, t.Name())
	config := mgr.GetFixtures("custom_app.tf", t)
	updatedConfig := mgr.GetFixtures("custom_app_updated.tf", t)
>>>>>>> 241e8596

	acctest.OktaResourceTest(t, resource.TestCase{
		PreCheck:                 acctest.AccPreCheck(t),
		ErrorCheck:               testAccErrorChecks(t),
		ProtoV5ProviderFactories: acctest.ProtoV5ProviderFactoriesForTestAcc(t),
<<<<<<< HEAD
		CheckDestroy:             nil,
		Steps: []resource.TestStep{
			{
				Config: config,
				Check: resource.ComposeTestCheckFunc(
					resource.TestCheckResourceAttr(resourceName, "status", idaas.StatusActive),
					resource.TestCheckResourceAttr(resourceName, "type", "phone"),
					resource.TestCheckResourceAttr(resourceName, "key", "phone_number"),
					resource.TestCheckResourceAttr(resourceName, "name", "Phone"),
					resource.TestCheckResourceAttr(resourceName, "method.#", "2"),
					resource.TestCheckTypeSetElemNestedAttrs(resourceName, "method.*", map[string]string{
						"type":   "sms",
						"status": "ACTIVE",
					}),
					resource.TestCheckTypeSetElemNestedAttrs(resourceName, "method.*", map[string]string{
						"type":   "voice",
						"status": "INACTIVE",
					}),
				),
			},
			{
				Config: configUpdated,
				Check: resource.ComposeTestCheckFunc(
					resource.TestCheckResourceAttr(resourceName, "status", idaas.StatusActive),
					resource.TestCheckResourceAttr(resourceName, "type", "phone"),
					resource.TestCheckResourceAttr(resourceName, "key", "phone_number"),
					resource.TestCheckResourceAttr(resourceName, "name", "Phone"),
					resource.TestCheckResourceAttr(resourceName, "method.#", "2"),
					// Both methods now ACTIVE (API may not allow deactivating all methods)
					resource.TestCheckTypeSetElemNestedAttrs(resourceName, "method.*", map[string]string{
						"type":   "sms",
						"status": "ACTIVE",
					}),
					resource.TestCheckTypeSetElemNestedAttrs(resourceName, "method.*", map[string]string{
						"type":   "voice",
						"status": "ACTIVE",
					}),
				),
			},
		},
	})
}

// TestAccResourceOktaAuthenticator_OktaVerifyWithMethods_crud tests CRUD operations on Okta Verify with multiple methods and settings
func TestAccResourceOktaAuthenticator_OktaVerifyWithMethods_crud(t *testing.T) {
	resourceName := fmt.Sprintf("%s.test", resources.OktaIDaaSAuthenticator)
	mgr := newFixtureManager("resources", resources.OktaIDaaSAuthenticator, t.Name())
	config := mgr.GetFixtures("okta_verify_with_methods.tf", t)
	configUpdated := mgr.GetFixtures("okta_verify_methods_updated.tf", t)

	acctest.OktaResourceTest(t, resource.TestCase{
		PreCheck:                 acctest.AccPreCheck(t),
		ErrorCheck:               testAccErrorChecks(t),
		ProtoV5ProviderFactories: acctest.ProtoV5ProviderFactoriesForTestAcc(t),
		CheckDestroy:             nil,
		Steps: []resource.TestStep{
			{
				Config: config,
				Check: resource.ComposeTestCheckFunc(
					resource.TestCheckResourceAttr(resourceName, "status", idaas.StatusActive),
					resource.TestCheckResourceAttr(resourceName, "type", "app"),
					resource.TestCheckResourceAttr(resourceName, "key", "okta_verify"),
					resource.TestCheckResourceAttr(resourceName, "name", "Okta Verify"),
					resource.TestCheckResourceAttr(resourceName, "method.#", "3"),
					resource.TestCheckTypeSetElemNestedAttrs(resourceName, "method.*", map[string]string{
						"type":   "push",
						"status": "ACTIVE",
					}),
					resource.TestCheckTypeSetElemNestedAttrs(resourceName, "method.*", map[string]string{
						"type":   "totp",
						"status": "ACTIVE",
					}),
					resource.TestCheckTypeSetElemNestedAttrs(resourceName, "method.*", map[string]string{
						"type":   "signed_nonce",
						"status": "ACTIVE",
					}),
				),
			},
			{
				Config: configUpdated,
				Check: resource.ComposeTestCheckFunc(
					resource.TestCheckResourceAttr(resourceName, "status", idaas.StatusActive),
					resource.TestCheckResourceAttr(resourceName, "type", "app"),
					resource.TestCheckResourceAttr(resourceName, "key", "okta_verify"),
					resource.TestCheckResourceAttr(resourceName, "name", "Okta Verify"),
					resource.TestCheckResourceAttr(resourceName, "method.#", "3"),
					// All methods remain ACTIVE, we're just testing settings updates
					resource.TestCheckTypeSetElemNestedAttrs(resourceName, "method.*", map[string]string{
						"type":   "push",
						"status": "ACTIVE",
					}),
					resource.TestCheckTypeSetElemNestedAttrs(resourceName, "method.*", map[string]string{
						"type":   "totp",
						"status": "ACTIVE",
					}),
					resource.TestCheckTypeSetElemNestedAttrs(resourceName, "method.*", map[string]string{
						"type":   "signed_nonce",
						"status": "ACTIVE",
					}),
					// Verify that settings were updated - API may add extra fields like appInstanceId and compliance
					resource.TestCheckResourceAttrSet(resourceName, "settings"),
				),
			},
		},
	})
}

// TestAccResourceOktaAuthenticator_PhoneMethodsNoConfig tests phone authenticator works without explicit method blocks
func TestAccResourceOktaAuthenticator_PhoneMethodsNoConfig(t *testing.T) {
	resourceName := fmt.Sprintf("%s.test", resources.OktaIDaaSAuthenticator)
	config := `
resource "okta_authenticator" "test" {
  name = "Phone"
  key  = "phone_number"
}
`

	acctest.OktaResourceTest(t, resource.TestCase{
		PreCheck:                 acctest.AccPreCheck(t),
		ErrorCheck:               testAccErrorChecks(t),
		ProtoV5ProviderFactories: acctest.ProtoV5ProviderFactoriesForTestAcc(t),
		CheckDestroy:             nil,
=======
		CheckDestroy: func(s *terraform.State) error {
			// Authenticators implement soft delete (deactivation), not hard delete.
			// Resources can be intentionally left in a INACTIVE state to prevent
			// accidental removal while still in use by policies or other configurations.
			// Return nil to skip destruction verification.
			return nil
		},
>>>>>>> 241e8596
		Steps: []resource.TestStep{
			{
				Config: config,
				Check: resource.ComposeTestCheckFunc(
<<<<<<< HEAD
					resource.TestCheckResourceAttr(resourceName, "type", "phone"),
					resource.TestCheckResourceAttr(resourceName, "key", "phone_number"),
					resource.TestCheckResourceAttr(resourceName, "name", "Phone"),
					// Method blocks are optional - authenticator should still work
					resource.TestCheckResourceAttrSet(resourceName, "id"),
					resource.TestCheckResourceAttrSet(resourceName, "status"),
				),
			},
		},
	})
}

// TestAccResourceOktaAuthenticator_MethodsOptional tests backward compatibility - authenticators without method blocks
func TestAccResourceOktaAuthenticator_MethodsOptional(t *testing.T) {
	resourceName := fmt.Sprintf("%s.test", resources.OktaIDaaSAuthenticator)
	config := `
resource "okta_authenticator" "test" {
	name   = "Security Question"
	key    = "security_question"
	status = "ACTIVE"
	settings = jsonencode({
		"allowedFor" : "recovery"
	})
}
`

	acctest.OktaResourceTest(t, resource.TestCase{
		PreCheck:                 acctest.AccPreCheck(t),
		ErrorCheck:               testAccErrorChecks(t),
		ProtoV5ProviderFactories: acctest.ProtoV5ProviderFactoriesForTestAcc(t),
		CheckDestroy:             nil,
		Steps: []resource.TestStep{
			{
				Config: config,
				Check: resource.ComposeTestCheckFunc(
					resource.TestCheckResourceAttr(resourceName, "type", "security_question"),
					resource.TestCheckResourceAttr(resourceName, "key", "security_question"),
					resource.TestCheckResourceAttr(resourceName, "name", "Security Question"),
					resource.TestCheckResourceAttr(resourceName, "status", idaas.StatusActive),
					// Verify that method blocks are optional - should have 0 methods when not specified
					resource.TestCheckResourceAttr(resourceName, "method.#", "0"),
					testAttributeJSON(resourceName, "settings", `{"allowedFor":"recovery"}`),
				),
			},
		},
	})
}

// TestAccResourceOktaAuthenticator_MethodsImportStateVerify tests that method blocks
// are correctly verified during ImportStateVerify
func TestAccResourceOktaAuthenticator_MethodsImportStateVerify(t *testing.T) {
	resourceName := fmt.Sprintf("%s.test", resources.OktaIDaaSAuthenticator)
	mgr := newFixtureManager("resources", resources.OktaIDaaSAuthenticator, t.Name())
	config := mgr.GetFixtures("phone_with_methods.tf", t)

	acctest.OktaResourceTest(t, resource.TestCase{
		PreCheck:                 acctest.AccPreCheck(t),
		ErrorCheck:               testAccErrorChecks(t),
		ProtoV5ProviderFactories: acctest.ProtoV5ProviderFactoriesForTestAcc(t),
		CheckDestroy:             nil,
		Steps: []resource.TestStep{
			{
				Config: config,
			},
			{
				ResourceName:      resourceName,
				ImportState:       true,
				ImportStateVerify: true,
				ImportStateVerifyIgnore: []string{
					"legacy_ignore_name",
					"provider_hostname",
					"provider_user_name_template",
				},
			},
		},
	})
=======
					resource.TestCheckResourceAttr(resourceName1, "status", idaas.StatusActive),
					resource.TestCheckResourceAttr(resourceName1, "type", "app"),
					resource.TestCheckResourceAttr(resourceName1, "key", "custom_app"),
					resource.TestCheckResourceAttr(resourceName1, "name", "VCRTestCustomAppAuth"),
					resource.TestCheckResourceAttr(resourceName1, "legacy_ignore_name", "false"),
					testAttributeJSON(resourceName1, "settings", `{"appInstanceId":"0oaspABCDEF12345678","userVerification":"REQUIRED"}`),
					testAttributeJSON(resourceName1, "provider_json", `{"configuration":{"fcm":{"id":"ppcrb12345678ABCDEF"}},"type":"PUSH"}`),
				),
			},
			{
				Config: updatedConfig,
				Check: resource.ComposeTestCheckFunc(
					resource.TestCheckResourceAttr(resourceName1, "status", idaas.StatusActive),
					resource.TestCheckResourceAttr(resourceName1, "type", "app"),
					resource.TestCheckResourceAttr(resourceName1, "key", "custom_app"),
					resource.TestCheckResourceAttr(resourceName1, "name", "VCRTestCustomAppAuthRenamed"),
					resource.TestCheckResourceAttr(resourceName1, "legacy_ignore_name", "false"),
					testAttributeJSON(resourceName1, "settings", `{"appInstanceId":"0oaspGHIJKL12345678","userVerification":"PREFERRED"}`),
					testAttributeJSON(resourceName1, "provider_json", `{"configuration":{"fcm":{"id":"ppcrb12345678ABCDEF"}},"type":"PUSH"}`),
				),
			},
		},
	})
>>>>>>> 241e8596
}<|MERGE_RESOLUTION|>--- conflicted
+++ resolved
@@ -231,29 +231,17 @@
 	})
 }
 
-<<<<<<< HEAD
 // TestAccResourceOktaAuthenticator_PhoneWithMethods_crud tests CRUD operations on phone authenticator with method blocks
 func TestAccResourceOktaAuthenticator_PhoneWithMethods_crud(t *testing.T) {
 	resourceName := fmt.Sprintf("%s.test", resources.OktaIDaaSAuthenticator)
 	mgr := newFixtureManager("resources", resources.OktaIDaaSAuthenticator, t.Name())
 	config := mgr.GetFixtures("phone_with_methods.tf", t)
 	configUpdated := mgr.GetFixtures("phone_with_methods_updated.tf", t)
-=======
-// TestAccResourceOktaAuthenticator_custom_app_crud
-// Tests custom_app type authenticator with create, read, update operations
-// custom_app authenticators do not support deletion (only deactivation)
-func TestAccResourceOktaAuthenticator_custom_app_crud(t *testing.T) {
-	resourceName1 := fmt.Sprintf("%s.test1", resources.OktaIDaaSAuthenticator)
-	mgr := newFixtureManager("resources", resources.OktaIDaaSAuthenticator, t.Name())
-	config := mgr.GetFixtures("custom_app.tf", t)
-	updatedConfig := mgr.GetFixtures("custom_app_updated.tf", t)
->>>>>>> 241e8596
-
-	acctest.OktaResourceTest(t, resource.TestCase{
-		PreCheck:                 acctest.AccPreCheck(t),
-		ErrorCheck:               testAccErrorChecks(t),
-		ProtoV5ProviderFactories: acctest.ProtoV5ProviderFactoriesForTestAcc(t),
-<<<<<<< HEAD
+
+	acctest.OktaResourceTest(t, resource.TestCase{
+		PreCheck:                 acctest.AccPreCheck(t),
+		ErrorCheck:               testAccErrorChecks(t),
+		ProtoV5ProviderFactories: acctest.ProtoV5ProviderFactoriesForTestAcc(t),
 		CheckDestroy:             nil,
 		Steps: []resource.TestStep{
 			{
@@ -376,20 +364,10 @@
 		ErrorCheck:               testAccErrorChecks(t),
 		ProtoV5ProviderFactories: acctest.ProtoV5ProviderFactoriesForTestAcc(t),
 		CheckDestroy:             nil,
-=======
-		CheckDestroy: func(s *terraform.State) error {
-			// Authenticators implement soft delete (deactivation), not hard delete.
-			// Resources can be intentionally left in a INACTIVE state to prevent
-			// accidental removal while still in use by policies or other configurations.
-			// Return nil to skip destruction verification.
-			return nil
-		},
->>>>>>> 241e8596
-		Steps: []resource.TestStep{
-			{
-				Config: config,
-				Check: resource.ComposeTestCheckFunc(
-<<<<<<< HEAD
+		Steps: []resource.TestStep{
+			{
+				Config: config,
+				Check: resource.ComposeTestCheckFunc(
 					resource.TestCheckResourceAttr(resourceName, "type", "phone"),
 					resource.TestCheckResourceAttr(resourceName, "key", "phone_number"),
 					resource.TestCheckResourceAttr(resourceName, "name", "Phone"),
@@ -466,7 +444,32 @@
 			},
 		},
 	})
-=======
+}
+
+// TestAccResourceOktaAuthenticator_custom_app_crud
+// Tests custom_app type authenticator with create, read, update operations
+// custom_app authenticators do not support deletion (only deactivation)
+func TestAccResourceOktaAuthenticator_custom_app_crud(t *testing.T) {
+	resourceName1 := fmt.Sprintf("%s.test1", resources.OktaIDaaSAuthenticator)
+	mgr := newFixtureManager("resources", resources.OktaIDaaSAuthenticator, t.Name())
+	config := mgr.GetFixtures("custom_app.tf", t)
+	updatedConfig := mgr.GetFixtures("custom_app_updated.tf", t)
+
+	acctest.OktaResourceTest(t, resource.TestCase{
+		PreCheck:                 acctest.AccPreCheck(t),
+		ErrorCheck:               testAccErrorChecks(t),
+		ProtoV5ProviderFactories: acctest.ProtoV5ProviderFactoriesForTestAcc(t),
+		CheckDestroy: func(s *terraform.State) error {
+			// Authenticators implement soft delete (deactivation), not hard delete.
+			// Resources can be intentionally left in a INACTIVE state to prevent
+			// accidental removal while still in use by policies or other configurations.
+			// Return nil to skip destruction verification.
+			return nil
+		},
+		Steps: []resource.TestStep{
+			{
+				Config: config,
+				Check: resource.ComposeTestCheckFunc(
 					resource.TestCheckResourceAttr(resourceName1, "status", idaas.StatusActive),
 					resource.TestCheckResourceAttr(resourceName1, "type", "app"),
 					resource.TestCheckResourceAttr(resourceName1, "key", "custom_app"),
@@ -490,5 +493,4 @@
 			},
 		},
 	})
->>>>>>> 241e8596
 }