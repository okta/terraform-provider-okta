package governance_test

import (
	"fmt"
	"testing"

	"github.com/hashicorp/terraform-plugin-sdk/v2/helper/resource"
	"github.com/okta/terraform-provider-okta/okta/acctest"
	"github.com/okta/terraform-provider-okta/okta/resources"
)

func TestAccRequestConditionResource_basic(t *testing.T) {
	mgr := newFixtureManager("resources", resources.OktaGovernanceRequestCondition, t.Name())
	config := mgr.GetFixtures("basic.tf", t)
	updatedConfig := mgr.GetFixtures("basic_updated.tf", t)
	resourceName := fmt.Sprintf("%s.test", resources.OktaGovernanceRequestCondition)

	acctest.OktaResourceTest(t, resource.TestCase{
		PreCheck:                 acctest.AccPreCheck(t),
		ErrorCheck:               testAccErrorChecks(t),
		ProtoV5ProviderFactories: acctest.ProtoV5ProviderFactoriesForTestAcc(t),
		CheckDestroy:             nil,
		Steps: []resource.TestStep{
			{
				Config: config,
				Check: resource.ComposeTestCheckFunc(
					resource.TestCheckResourceAttr(resourceName, "name", "test-condition"),
					resource.TestCheckResourceAttr(resourceName, "requester_settings.type", "EVERYONE"),
				),
			},
			{
				Config: mgr.ConfigReplace(updatedConfig),
				Check: resource.ComposeAggregateTestCheckFunc(
					resource.TestCheckResourceAttr(resourceName, "name", "test-condition"),
					resource.TestCheckResourceAttr(resourceName, "requester_settings.type", "GROUPS"),
				),
			},
		},
	})
<<<<<<< HEAD
=======
}

func TestAccRequestConditionResource_Issue2510(t *testing.T) {
	mgr := newFixtureManager("resources", resources.OktaGovernanceRequestCondition, t.Name())
	config := mgr.GetFixtures("basic_issue2510.tf", t)
	resourceName := fmt.Sprintf("%s.test", resources.OktaGovernanceRequestCondition)

	acctest.OktaResourceTest(t, resource.TestCase{
		PreCheck:                 acctest.AccPreCheck(t),
		ErrorCheck:               testAccErrorChecks(t),
		ProtoV5ProviderFactories: acctest.ProtoV5ProviderFactoriesForTestAcc(t),
		CheckDestroy:             nil,
		Steps: []resource.TestStep{
			{
				Config: config,
				Check: resource.ComposeTestCheckFunc(
					resource.TestCheckResourceAttr(resourceName, "name", "issue-2510"),
					resource.TestCheckResourceAttr(resourceName, "requester_settings.type", "GROUPS"),
				),
			},
		},
	})
>>>>>>> 0ceb6ea4
}<|MERGE_RESOLUTION|>--- conflicted
+++ resolved
@@ -37,8 +37,6 @@
 			},
 		},
 	})
-<<<<<<< HEAD
-=======
 }
 
 func TestAccRequestConditionResource_Issue2510(t *testing.T) {
@@ -61,5 +59,4 @@
 			},
 		},
 	})
->>>>>>> 0ceb6ea4
 }