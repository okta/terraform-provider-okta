--- conflicted
+++ resolved
@@ -48,11 +48,7 @@
 	if err != nil {
 		return fmt.Errorf("failed to query for groups: %v", err)
 	} else if len(groups) < 1 {
-<<<<<<< HEAD
-		return errors.New("group not found")
-=======
-		return fmt.Errorf("Group \"%s\" not found", name)
->>>>>>> 9cbadd97
+		return fmt.Errorf("group \"%s\" not found", name)
 	}
 
 	d.SetId(groups[0].Id)
