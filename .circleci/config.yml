--- conflicted
+++ resolved
@@ -9,13 +9,8 @@
 jobs:
   reversing-labs:
     docker:
-<<<<<<< HEAD
-      - image: cimg/go:1.21.13
+      - image: cimg/go:1.23.0
     resource-size: large
-=======
-      - image: cimg/go:1.23.0
-    resource_class: large
->>>>>>> df272d35
     steps:
       - checkout
       - run:
