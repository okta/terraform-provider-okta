--- conflicted
+++ resolved
@@ -1,6 +1,6 @@
 # Changelog
 
-<<<<<<< HEAD
+
 ## 5.0.0 (June 17, 2025)
 
 ### IMPROVEMENTS
@@ -9,8 +9,6 @@
 * Fix minor errors found while tuning up the test suite
 * Full acceptance test harness run to gate releases
 
-=======
->>>>>>> 1924ec51
 ## 4.20.0 (June 10, 2025)
 
 ### BUG FIXES
@@ -52,10 +50,7 @@
 
 * Add the docs for `custom_profile_attributes` to `okta_user` [#2288](https://github.com/okta/terraform-provider-okta/pull/2288) by [pranav-okta](https://github.com/pranav-okta)
 
-<<<<<<< HEAD
-
-=======
->>>>>>> 1924ec51
+
 ## 4.17.0 (Apr 22, 2025)
 
 ### IMPROVEMENTS
@@ -65,11 +60,7 @@
 * Add support for type **AUTH_METHOD_CHAIN** for resource `okta_app_signon_policy_rule` [#2282](https://github.com/okta/terraform-provider-okta/pull/2282). Thanks [duytiennguyen-okta](https://github.com/duytiennguyen-okta).
 * Add schema validators for app notes `admin_note` and `enduser_note` [#2218](https://github.com/okta/terraform-provider-okta/pull/2218). Thanks [exitcode0](https://github.com/exitcode0).
 * Add `acs_endpoints_indices` to pass custom index along with `acs_endpoints` for resource `okta_app_saml` [#2273](https://github.com/okta/terraform-provider-okta/pull/2273). Thanks [aditya-okta](https://github.com/aditya-okta).
-<<<<<<< HEAD
-
-=======
- 
->>>>>>> 1924ec51
+
 ### OTHERS
 
 * Bump github.com/jarcoal/httpmock from 1.3.1 to 1.4.0 [#2269](https://github.com/okta/terraform-provider-okta/pull/2269)
@@ -77,10 +68,6 @@
 * Bump github.com/lestrrat-go/jwx from 1.2.29 to 1.2.31 [#2279](https://github.com/okta/terraform-provider-okta/pull/2279)
 * Bump golang.org/x/net from 0.36.0 to 0.38.0 [#2283](https://github.com/okta/terraform-provider-okta/pull/2283)
 
-<<<<<<< HEAD
-
-=======
->>>>>>> 1924ec51
 ## 4.16.0 (Apr 08, 2025)
 
 ### IMPROVEMENTS
