# Visit https://goreleaser.com for documentation on how to customize this
# behavior.
before:
  hooks:
    # this is just an example and not a requirement for provider building/publishing
    - go mod tidy
builds:
<<<<<<< HEAD
- binary: "terraform-provider-okta_v{{.Version}}_x4"
  env:
  - CGO_ENABLED=0
  goos:
  - darwin
  - windows
  - linux
  goarch:
  - amd64
  ldflags: []

archives:
# https://github.com/terraform-providers/terraform-provider-okta/issues/128#issuecomment-484565435
- name_template: "{{.ProjectName}}-{{.Os}}-{{.Arch}}"
  format_overrides:
  - goos: windows
    format: zip
  - goos: darwin
    format: zip
  - goos: linux
    format: zip
  files:
    - none*  # only package the binary - not defaults: readme, license, changelog

=======
  - env:
      # goreleaser does not work with CGO, it could also complicate
      # usage by users in CI/CD systems like Terraform Cloud where
      # they are unable to install libraries.
      - CGO_ENABLED=0
    mod_timestamp: '{{ .CommitTimestamp }}'
    flags:
      - -trimpath
    ldflags:
      - '-s -w -X main.version={{.Version}} -X main.commit={{.Commit}}'
    goos:
      - freebsd
      - windows
      - linux
      - darwin
    goarch:
      - amd64
      - '386'
      - arm
      - arm64
    ignore:
      - goos: darwin
        goarch: '386'
    binary: '{{ .ProjectName }}_v{{ .Version }}'
archives:
  - format: zip
    name_template: '{{ .ProjectName }}_{{ .Version }}_{{ .Os }}_{{ .Arch }}'
>>>>>>> 577eaf12
checksum:
  name_template: '{{ .ProjectName }}_{{ .Version }}_SHA256SUMS'
  algorithm: sha256
signs:
  - artifacts: checksum
    args:
      # if you are using this is a GitHub action or some other automated pipeline, you
      # need to pass the batch flag to indicate its not interactive.
      - '--batch'
      - '--local-user'
      - '{{ .Env.GPG_FINGERPRINT }}' # set this environment variable for your signing key
      - '--output'
      - '${signature}'
      - '--detach-sign'
      - '${artifact}'
release:
  # Explicit set the repo to release from. Default is origin.
  github:
    owner: oktadeveloper
    name: terraform-provider-okta
  # Visit your project's GitHub Releases page to publish this release.
  draft: true
changelog:
  skip: true<|MERGE_RESOLUTION|>--- conflicted
+++ resolved
@@ -5,32 +5,6 @@
     # this is just an example and not a requirement for provider building/publishing
     - go mod tidy
 builds:
-<<<<<<< HEAD
-- binary: "terraform-provider-okta_v{{.Version}}_x4"
-  env:
-  - CGO_ENABLED=0
-  goos:
-  - darwin
-  - windows
-  - linux
-  goarch:
-  - amd64
-  ldflags: []
-
-archives:
-# https://github.com/terraform-providers/terraform-provider-okta/issues/128#issuecomment-484565435
-- name_template: "{{.ProjectName}}-{{.Os}}-{{.Arch}}"
-  format_overrides:
-  - goos: windows
-    format: zip
-  - goos: darwin
-    format: zip
-  - goos: linux
-    format: zip
-  files:
-    - none*  # only package the binary - not defaults: readme, license, changelog
-
-=======
   - env:
       # goreleaser does not work with CGO, it could also complicate
       # usage by users in CI/CD systems like Terraform Cloud where
@@ -58,7 +32,6 @@
 archives:
   - format: zip
     name_template: '{{ .ProjectName }}_{{ .Version }}_{{ .Os }}_{{ .Arch }}'
->>>>>>> 577eaf12
 checksum:
   name_template: '{{ .ProjectName }}_{{ .Version }}_SHA256SUMS'
   algorithm: sha256
