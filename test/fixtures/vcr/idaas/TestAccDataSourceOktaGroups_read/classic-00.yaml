--- conflicted
+++ resolved
@@ -1,7 +1,6 @@
 ---
 version: 2
 interactions:
-<<<<<<< HEAD
     - id: 0
       request:
         proto: HTTP/1.1
@@ -34,55 +33,15 @@
             Content-Type:
                 - application/json
             Date:
-                - Fri, 13 Jun 2025 14:12:08 GMT
+                - Mon, 16 Jun 2025 13:10:22 GMT
             Link:
                 - <https://classic-00.dne-okta.com/api/v1/groups?limit=200&filter=type+eq+%22APP_GROUP%22>; rel="self"
             Referrer-Policy:
                 - strict-origin-when-cross-origin
         status: 200 OK
         code: 200
-        duration: 1.067970584s
+        duration: 1.068431625s
     - id: 1
-      request:
-        proto: HTTP/1.1
-        proto_major: 1
-        proto_minor: 1
-        content_length: 0
-        host: classic-00.dne-okta.com
-        form:
-            filter:
-                - type eq "BUILT_IN"
-            limit:
-                - "200"
-        headers:
-            Accept:
-                - application/json
-            Authorization:
-                - SSWS REDACTED
-        url: https://classic-00.dne-okta.com/api/v1/groups?filter=type+eq+%22BUILT_IN%22&limit=200
-        method: GET
-      response:
-        proto: HTTP/2.0
-        proto_major: 2
-        proto_minor: 0
-        content_length: -1
-        uncompressed: true
-        body: '[{"id":"00grp9xdc1NNG01rz697","created":"2025-05-23T11:44:52.000Z","lastUpdated":"2025-05-23T11:44:52.000Z","lastMembershipUpdated":"2025-06-11T14:15:38.000Z","objectClass":["okta:user_group"],"type":"BUILT_IN","profile":{"name":"Everyone","description":"All users in your organization"},"_links":{"logo":[{"name":"medium","href":"https://ok14static.oktacdn.com/assets/img/logos/groups/odyssey/okta-medium.30ce6d4085dff29412984e4c191bc874.png","type":"image/png"},{"name":"large","href":"https://ok14static.oktacdn.com/assets/img/logos/groups/odyssey/okta-large.c3cb8cda8ae0add1b4fe928f5844dbe3.png","type":"image/png"}],"users":{"href":"https://classic-00.dne-okta.com/api/v1/groups/00grp9xdc1NNG01rz697/users"},"apps":{"href":"https://classic-00.dne-okta.com/api/v1/groups/00grp9xdc1NNG01rz697/apps"}}},{"id":"00grp9xddp6qDUvaD697","created":"2025-05-23T11:44:54.000Z","lastUpdated":"2025-05-23T11:44:54.000Z","lastMembershipUpdated":"2025-05-23T11:44:54.000Z","objectClass":["okta:user_group"],"type":"BUILT_IN","profile":{"name":"Okta Administrators","description":"Okta manages this group, which contains all administrators in your organization."},"_links":{"logo":[{"name":"medium","href":"https://ok14static.oktacdn.com/assets/img/logos/groups/odyssey/okta-medium.30ce6d4085dff29412984e4c191bc874.png","type":"image/png"},{"name":"large","href":"https://ok14static.oktacdn.com/assets/img/logos/groups/odyssey/okta-large.c3cb8cda8ae0add1b4fe928f5844dbe3.png","type":"image/png"}],"users":{"href":"https://classic-00.dne-okta.com/api/v1/groups/00grp9xddp6qDUvaD697/users"},"apps":{"href":"https://classic-00.dne-okta.com/api/v1/groups/00grp9xddp6qDUvaD697/apps"}}}]'
-        headers:
-            Accept-Ch:
-                - Sec-CH-UA-Platform-Version
-            Content-Type:
-                - application/json
-            Date:
-                - Fri, 13 Jun 2025 14:12:08 GMT
-            Link:
-                - <https://classic-00.dne-okta.com/api/v1/groups?limit=200&filter=type+eq+%22BUILT_IN%22>; rel="self"
-            Referrer-Policy:
-                - strict-origin-when-cross-origin
-        status: 200 OK
-        code: 200
-        duration: 1.074098458s
-    - id: 2
       request:
         proto: HTTP/1.1
         proto_major: 1
@@ -114,12 +73,52 @@
             Content-Type:
                 - application/json
             Date:
-                - Fri, 13 Jun 2025 14:12:08 GMT
-            Referrer-Policy:
-                - strict-origin-when-cross-origin
-        status: 200 OK
-        code: 200
-        duration: 1.087107708s
+                - Mon, 16 Jun 2025 13:10:22 GMT
+            Referrer-Policy:
+                - strict-origin-when-cross-origin
+        status: 200 OK
+        code: 200
+        duration: 1.079461458s
+    - id: 2
+      request:
+        proto: HTTP/1.1
+        proto_major: 1
+        proto_minor: 1
+        content_length: 0
+        host: classic-00.dne-okta.com
+        form:
+            filter:
+                - type eq "BUILT_IN"
+            limit:
+                - "200"
+        headers:
+            Accept:
+                - application/json
+            Authorization:
+                - SSWS REDACTED
+        url: https://classic-00.dne-okta.com/api/v1/groups?filter=type+eq+%22BUILT_IN%22&limit=200
+        method: GET
+      response:
+        proto: HTTP/2.0
+        proto_major: 2
+        proto_minor: 0
+        content_length: -1
+        uncompressed: true
+        body: '[{"id":"00grp9xdc1NNG01rz697","created":"2025-05-23T11:44:52.000Z","lastUpdated":"2025-05-23T11:44:52.000Z","lastMembershipUpdated":"2025-06-11T14:15:38.000Z","objectClass":["okta:user_group"],"type":"BUILT_IN","profile":{"name":"Everyone","description":"All users in your organization"},"_links":{"logo":[{"name":"medium","href":"https://ok14static.oktacdn.com/assets/img/logos/groups/odyssey/okta-medium.30ce6d4085dff29412984e4c191bc874.png","type":"image/png"},{"name":"large","href":"https://ok14static.oktacdn.com/assets/img/logos/groups/odyssey/okta-large.c3cb8cda8ae0add1b4fe928f5844dbe3.png","type":"image/png"}],"users":{"href":"https://classic-00.dne-okta.com/api/v1/groups/00grp9xdc1NNG01rz697/users"},"apps":{"href":"https://classic-00.dne-okta.com/api/v1/groups/00grp9xdc1NNG01rz697/apps"}}},{"id":"00grp9xddp6qDUvaD697","created":"2025-05-23T11:44:54.000Z","lastUpdated":"2025-05-23T11:44:54.000Z","lastMembershipUpdated":"2025-05-23T11:44:54.000Z","objectClass":["okta:user_group"],"type":"BUILT_IN","profile":{"name":"Okta Administrators","description":"Okta manages this group, which contains all administrators in your organization."},"_links":{"logo":[{"name":"medium","href":"https://ok14static.oktacdn.com/assets/img/logos/groups/odyssey/okta-medium.30ce6d4085dff29412984e4c191bc874.png","type":"image/png"},{"name":"large","href":"https://ok14static.oktacdn.com/assets/img/logos/groups/odyssey/okta-large.c3cb8cda8ae0add1b4fe928f5844dbe3.png","type":"image/png"}],"users":{"href":"https://classic-00.dne-okta.com/api/v1/groups/00grp9xddp6qDUvaD697/users"},"apps":{"href":"https://classic-00.dne-okta.com/api/v1/groups/00grp9xddp6qDUvaD697/apps"}}}]'
+        headers:
+            Accept-Ch:
+                - Sec-CH-UA-Platform-Version
+            Content-Type:
+                - application/json
+            Date:
+                - Mon, 16 Jun 2025 13:10:22 GMT
+            Link:
+                - <https://classic-00.dne-okta.com/api/v1/groups?limit=200&filter=type+eq+%22BUILT_IN%22>; rel="self"
+            Referrer-Policy:
+                - strict-origin-when-cross-origin
+        status: 200 OK
+        code: 200
+        duration: 1.080811708s
     - id: 3
       request:
         proto: HTTP/1.1
@@ -152,14 +151,14 @@
             Content-Type:
                 - application/json
             Date:
-                - Fri, 13 Jun 2025 14:12:09 GMT
+                - Mon, 16 Jun 2025 13:10:23 GMT
             Link:
                 - <https://classic-00.dne-okta.com/api/v1/groups?limit=200&filter=type+eq+%22APP_GROUP%22>; rel="self"
             Referrer-Policy:
                 - strict-origin-when-cross-origin
         status: 200 OK
         code: 200
-        duration: 1.0081s
+        duration: 1.007813958s
     - id: 4
       request:
         proto: HTTP/1.1
@@ -192,14 +191,14 @@
             Content-Type:
                 - application/json
             Date:
-                - Fri, 13 Jun 2025 14:12:09 GMT
+                - Mon, 16 Jun 2025 13:10:23 GMT
             Link:
                 - <https://classic-00.dne-okta.com/api/v1/groups?limit=200&filter=type+eq+%22BUILT_IN%22>; rel="self"
             Referrer-Policy:
                 - strict-origin-when-cross-origin
         status: 200 OK
         code: 200
-        duration: 1.018069583s
+        duration: 1.014148708s
     - id: 5
       request:
         proto: HTTP/1.1
@@ -232,12 +231,12 @@
             Content-Type:
                 - application/json
             Date:
-                - Fri, 13 Jun 2025 14:12:09 GMT
-            Referrer-Policy:
-                - strict-origin-when-cross-origin
-        status: 200 OK
-        code: 200
-        duration: 1.021178875s
+                - Mon, 16 Jun 2025 13:10:23 GMT
+            Referrer-Policy:
+                - strict-origin-when-cross-origin
+        status: 200 OK
+        code: 200
+        duration: 1.071122959s
     - id: 6
       request:
         proto: HTTP/1.1
@@ -262,19 +261,19 @@
         proto_minor: 0
         content_length: -1
         uncompressed: true
-        body: '{"id":"00gsb613n1rFNPWlL697","created":"2025-06-13T14:12:10.000Z","lastUpdated":"2025-06-13T14:12:10.000Z","lastMembershipUpdated":"2025-06-13T14:12:10.000Z","objectClass":["okta:user_group"],"type":"OKTA_GROUP","profile":{"name":"testAcc_4208174747  - Test 2","description":"testing, testing"},"_links":{"logo":[{"name":"medium","href":"https://ok14static.oktacdn.com/assets/img/logos/groups/odyssey/okta-medium.30ce6d4085dff29412984e4c191bc874.png","type":"image/png"},{"name":"large","href":"https://ok14static.oktacdn.com/assets/img/logos/groups/odyssey/okta-large.c3cb8cda8ae0add1b4fe928f5844dbe3.png","type":"image/png"}],"users":{"href":"https://classic-00.dne-okta.com/api/v1/groups/00gsb613n1rFNPWlL697/users"},"apps":{"href":"https://classic-00.dne-okta.com/api/v1/groups/00gsb613n1rFNPWlL697/apps"}}}'
-        headers:
-            Accept-Ch:
-                - Sec-CH-UA-Platform-Version
-            Content-Type:
-                - application/json
-            Date:
-                - Fri, 13 Jun 2025 14:12:10 GMT
-            Referrer-Policy:
-                - strict-origin-when-cross-origin
-        status: 200 OK
-        code: 200
-        duration: 1.016379584s
+        body: '{"id":"00gsdmmtcadVWdxCf697","created":"2025-06-16T13:10:24.000Z","lastUpdated":"2025-06-16T13:10:24.000Z","lastMembershipUpdated":"2025-06-16T13:10:24.000Z","objectClass":["okta:user_group"],"type":"OKTA_GROUP","profile":{"name":"testAcc_4208174747  - Test 2","description":"testing, testing"},"_links":{"logo":[{"name":"medium","href":"https://ok14static.oktacdn.com/assets/img/logos/groups/odyssey/okta-medium.30ce6d4085dff29412984e4c191bc874.png","type":"image/png"},{"name":"large","href":"https://ok14static.oktacdn.com/assets/img/logos/groups/odyssey/okta-large.c3cb8cda8ae0add1b4fe928f5844dbe3.png","type":"image/png"}],"users":{"href":"https://classic-00.dne-okta.com/api/v1/groups/00gsdmmtcadVWdxCf697/users"},"apps":{"href":"https://classic-00.dne-okta.com/api/v1/groups/00gsdmmtcadVWdxCf697/apps"}}}'
+        headers:
+            Accept-Ch:
+                - Sec-CH-UA-Platform-Version
+            Content-Type:
+                - application/json
+            Date:
+                - Mon, 16 Jun 2025 13:10:24 GMT
+            Referrer-Policy:
+                - strict-origin-when-cross-origin
+        status: 200 OK
+        code: 200
+        duration: 1.017693833s
     - id: 7
       request:
         proto: HTTP/1.1
@@ -299,19 +298,19 @@
         proto_minor: 0
         content_length: -1
         uncompressed: true
-        body: '{"id":"00gsb613n0QfNIZCR697","created":"2025-06-13T14:12:10.000Z","lastUpdated":"2025-06-13T14:12:10.000Z","lastMembershipUpdated":"2025-06-13T14:12:10.000Z","objectClass":["okta:user_group"],"type":"OKTA_GROUP","profile":{"name":"testAcc_4208174747 - Test 1","description":"testing, testing"},"_links":{"logo":[{"name":"medium","href":"https://ok14static.oktacdn.com/assets/img/logos/groups/odyssey/okta-medium.30ce6d4085dff29412984e4c191bc874.png","type":"image/png"},{"name":"large","href":"https://ok14static.oktacdn.com/assets/img/logos/groups/odyssey/okta-large.c3cb8cda8ae0add1b4fe928f5844dbe3.png","type":"image/png"}],"users":{"href":"https://classic-00.dne-okta.com/api/v1/groups/00gsb613n0QfNIZCR697/users"},"apps":{"href":"https://classic-00.dne-okta.com/api/v1/groups/00gsb613n0QfNIZCR697/apps"}}}'
-        headers:
-            Accept-Ch:
-                - Sec-CH-UA-Platform-Version
-            Content-Type:
-                - application/json
-            Date:
-                - Fri, 13 Jun 2025 14:12:10 GMT
-            Referrer-Policy:
-                - strict-origin-when-cross-origin
-        status: 200 OK
-        code: 200
-        duration: 1.019703667s
+        body: '{"id":"00gsdmnhj6hixYFPU697","created":"2025-06-16T13:10:24.000Z","lastUpdated":"2025-06-16T13:10:24.000Z","lastMembershipUpdated":"2025-06-16T13:10:24.000Z","objectClass":["okta:user_group"],"type":"OKTA_GROUP","profile":{"name":"testAcc_4208174747 - Test 1","description":"testing, testing"},"_links":{"logo":[{"name":"medium","href":"https://ok14static.oktacdn.com/assets/img/logos/groups/odyssey/okta-medium.30ce6d4085dff29412984e4c191bc874.png","type":"image/png"},{"name":"large","href":"https://ok14static.oktacdn.com/assets/img/logos/groups/odyssey/okta-large.c3cb8cda8ae0add1b4fe928f5844dbe3.png","type":"image/png"}],"users":{"href":"https://classic-00.dne-okta.com/api/v1/groups/00gsdmnhj6hixYFPU697/users"},"apps":{"href":"https://classic-00.dne-okta.com/api/v1/groups/00gsdmnhj6hixYFPU697/apps"}}}'
+        headers:
+            Accept-Ch:
+                - Sec-CH-UA-Platform-Version
+            Content-Type:
+                - application/json
+            Date:
+                - Mon, 16 Jun 2025 13:10:24 GMT
+            Referrer-Policy:
+                - strict-origin-when-cross-origin
+        status: 200 OK
+        code: 200
+        duration: 1.040767875s
     - id: 8
       request:
         proto: HTTP/1.1
@@ -324,27 +323,27 @@
                 - application/json
             Authorization:
                 - SSWS REDACTED
-        url: https://classic-00.dne-okta.com/api/v1/groups/00gsb613n1rFNPWlL697
-        method: GET
-      response:
-        proto: HTTP/2.0
-        proto_major: 2
-        proto_minor: 0
-        content_length: -1
-        uncompressed: true
-        body: '{"id":"00gsb613n1rFNPWlL697","created":"2025-06-13T14:12:10.000Z","lastUpdated":"2025-06-13T14:12:10.000Z","lastMembershipUpdated":"2025-06-13T14:12:10.000Z","objectClass":["okta:user_group"],"type":"OKTA_GROUP","profile":{"name":"testAcc_4208174747  - Test 2","description":"testing, testing"},"_links":{"logo":[{"name":"medium","href":"https://ok14static.oktacdn.com/assets/img/logos/groups/odyssey/okta-medium.30ce6d4085dff29412984e4c191bc874.png","type":"image/png"},{"name":"large","href":"https://ok14static.oktacdn.com/assets/img/logos/groups/odyssey/okta-large.c3cb8cda8ae0add1b4fe928f5844dbe3.png","type":"image/png"}],"users":{"href":"https://classic-00.dne-okta.com/api/v1/groups/00gsb613n1rFNPWlL697/users"},"apps":{"href":"https://classic-00.dne-okta.com/api/v1/groups/00gsb613n1rFNPWlL697/apps"}}}'
-        headers:
-            Accept-Ch:
-                - Sec-CH-UA-Platform-Version
-            Content-Type:
-                - application/json
-            Date:
-                - Fri, 13 Jun 2025 14:12:11 GMT
-            Referrer-Policy:
-                - strict-origin-when-cross-origin
-        status: 200 OK
-        code: 200
-        duration: 1.004924542s
+        url: https://classic-00.dne-okta.com/api/v1/groups/00gsdmmtcadVWdxCf697
+        method: GET
+      response:
+        proto: HTTP/2.0
+        proto_major: 2
+        proto_minor: 0
+        content_length: -1
+        uncompressed: true
+        body: '{"id":"00gsdmmtcadVWdxCf697","created":"2025-06-16T13:10:24.000Z","lastUpdated":"2025-06-16T13:10:24.000Z","lastMembershipUpdated":"2025-06-16T13:10:24.000Z","objectClass":["okta:user_group"],"type":"OKTA_GROUP","profile":{"name":"testAcc_4208174747  - Test 2","description":"testing, testing"},"_links":{"logo":[{"name":"medium","href":"https://ok14static.oktacdn.com/assets/img/logos/groups/odyssey/okta-medium.30ce6d4085dff29412984e4c191bc874.png","type":"image/png"},{"name":"large","href":"https://ok14static.oktacdn.com/assets/img/logos/groups/odyssey/okta-large.c3cb8cda8ae0add1b4fe928f5844dbe3.png","type":"image/png"}],"users":{"href":"https://classic-00.dne-okta.com/api/v1/groups/00gsdmmtcadVWdxCf697/users"},"apps":{"href":"https://classic-00.dne-okta.com/api/v1/groups/00gsdmmtcadVWdxCf697/apps"}}}'
+        headers:
+            Accept-Ch:
+                - Sec-CH-UA-Platform-Version
+            Content-Type:
+                - application/json
+            Date:
+                - Mon, 16 Jun 2025 13:10:25 GMT
+            Referrer-Policy:
+                - strict-origin-when-cross-origin
+        status: 200 OK
+        code: 200
+        duration: 1.06989575s
     - id: 9
       request:
         proto: HTTP/1.1
@@ -357,27 +356,27 @@
                 - application/json
             Authorization:
                 - SSWS REDACTED
-        url: https://classic-00.dne-okta.com/api/v1/groups/00gsb613n0QfNIZCR697
-        method: GET
-      response:
-        proto: HTTP/2.0
-        proto_major: 2
-        proto_minor: 0
-        content_length: -1
-        uncompressed: true
-        body: '{"id":"00gsb613n0QfNIZCR697","created":"2025-06-13T14:12:10.000Z","lastUpdated":"2025-06-13T14:12:10.000Z","lastMembershipUpdated":"2025-06-13T14:12:10.000Z","objectClass":["okta:user_group"],"type":"OKTA_GROUP","profile":{"name":"testAcc_4208174747 - Test 1","description":"testing, testing"},"_links":{"logo":[{"name":"medium","href":"https://ok14static.oktacdn.com/assets/img/logos/groups/odyssey/okta-medium.30ce6d4085dff29412984e4c191bc874.png","type":"image/png"},{"name":"large","href":"https://ok14static.oktacdn.com/assets/img/logos/groups/odyssey/okta-large.c3cb8cda8ae0add1b4fe928f5844dbe3.png","type":"image/png"}],"users":{"href":"https://classic-00.dne-okta.com/api/v1/groups/00gsb613n0QfNIZCR697/users"},"apps":{"href":"https://classic-00.dne-okta.com/api/v1/groups/00gsb613n0QfNIZCR697/apps"}}}'
-        headers:
-            Accept-Ch:
-                - Sec-CH-UA-Platform-Version
-            Content-Type:
-                - application/json
-            Date:
-                - Fri, 13 Jun 2025 14:12:11 GMT
-            Referrer-Policy:
-                - strict-origin-when-cross-origin
-        status: 200 OK
-        code: 200
-        duration: 1.037522959s
+        url: https://classic-00.dne-okta.com/api/v1/groups/00gsdmnhj6hixYFPU697
+        method: GET
+      response:
+        proto: HTTP/2.0
+        proto_major: 2
+        proto_minor: 0
+        content_length: -1
+        uncompressed: true
+        body: '{"id":"00gsdmnhj6hixYFPU697","created":"2025-06-16T13:10:24.000Z","lastUpdated":"2025-06-16T13:10:24.000Z","lastMembershipUpdated":"2025-06-16T13:10:24.000Z","objectClass":["okta:user_group"],"type":"OKTA_GROUP","profile":{"name":"testAcc_4208174747 - Test 1","description":"testing, testing"},"_links":{"logo":[{"name":"medium","href":"https://ok14static.oktacdn.com/assets/img/logos/groups/odyssey/okta-medium.30ce6d4085dff29412984e4c191bc874.png","type":"image/png"},{"name":"large","href":"https://ok14static.oktacdn.com/assets/img/logos/groups/odyssey/okta-large.c3cb8cda8ae0add1b4fe928f5844dbe3.png","type":"image/png"}],"users":{"href":"https://classic-00.dne-okta.com/api/v1/groups/00gsdmnhj6hixYFPU697/users"},"apps":{"href":"https://classic-00.dne-okta.com/api/v1/groups/00gsdmnhj6hixYFPU697/apps"}}}'
+        headers:
+            Accept-Ch:
+                - Sec-CH-UA-Platform-Version
+            Content-Type:
+                - application/json
+            Date:
+                - Mon, 16 Jun 2025 13:10:25 GMT
+            Referrer-Policy:
+                - strict-origin-when-cross-origin
+        status: 200 OK
+        code: 200
+        duration: 1.048280208s
     - id: 10
       request:
         proto: HTTP/1.1
@@ -390,27 +389,27 @@
                 - application/json
             Authorization:
                 - SSWS REDACTED
-        url: https://classic-00.dne-okta.com/api/v1/groups/00gsb613n1rFNPWlL697
-        method: GET
-      response:
-        proto: HTTP/2.0
-        proto_major: 2
-        proto_minor: 0
-        content_length: -1
-        uncompressed: true
-        body: '{"id":"00gsb613n1rFNPWlL697","created":"2025-06-13T14:12:10.000Z","lastUpdated":"2025-06-13T14:12:10.000Z","lastMembershipUpdated":"2025-06-13T14:12:10.000Z","objectClass":["okta:user_group"],"type":"OKTA_GROUP","profile":{"name":"testAcc_4208174747  - Test 2","description":"testing, testing"},"_links":{"logo":[{"name":"medium","href":"https://ok14static.oktacdn.com/assets/img/logos/groups/odyssey/okta-medium.30ce6d4085dff29412984e4c191bc874.png","type":"image/png"},{"name":"large","href":"https://ok14static.oktacdn.com/assets/img/logos/groups/odyssey/okta-large.c3cb8cda8ae0add1b4fe928f5844dbe3.png","type":"image/png"}],"users":{"href":"https://classic-00.dne-okta.com/api/v1/groups/00gsb613n1rFNPWlL697/users"},"apps":{"href":"https://classic-00.dne-okta.com/api/v1/groups/00gsb613n1rFNPWlL697/apps"}}}'
-        headers:
-            Accept-Ch:
-                - Sec-CH-UA-Platform-Version
-            Content-Type:
-                - application/json
-            Date:
-                - Fri, 13 Jun 2025 14:12:12 GMT
-            Referrer-Policy:
-                - strict-origin-when-cross-origin
-        status: 200 OK
-        code: 200
-        duration: 1.055147208s
+        url: https://classic-00.dne-okta.com/api/v1/groups/00gsdmnhj6hixYFPU697
+        method: GET
+      response:
+        proto: HTTP/2.0
+        proto_major: 2
+        proto_minor: 0
+        content_length: -1
+        uncompressed: true
+        body: '{"id":"00gsdmnhj6hixYFPU697","created":"2025-06-16T13:10:24.000Z","lastUpdated":"2025-06-16T13:10:24.000Z","lastMembershipUpdated":"2025-06-16T13:10:24.000Z","objectClass":["okta:user_group"],"type":"OKTA_GROUP","profile":{"name":"testAcc_4208174747 - Test 1","description":"testing, testing"},"_links":{"logo":[{"name":"medium","href":"https://ok14static.oktacdn.com/assets/img/logos/groups/odyssey/okta-medium.30ce6d4085dff29412984e4c191bc874.png","type":"image/png"},{"name":"large","href":"https://ok14static.oktacdn.com/assets/img/logos/groups/odyssey/okta-large.c3cb8cda8ae0add1b4fe928f5844dbe3.png","type":"image/png"}],"users":{"href":"https://classic-00.dne-okta.com/api/v1/groups/00gsdmnhj6hixYFPU697/users"},"apps":{"href":"https://classic-00.dne-okta.com/api/v1/groups/00gsdmnhj6hixYFPU697/apps"}}}'
+        headers:
+            Accept-Ch:
+                - Sec-CH-UA-Platform-Version
+            Content-Type:
+                - application/json
+            Date:
+                - Mon, 16 Jun 2025 13:10:26 GMT
+            Referrer-Policy:
+                - strict-origin-when-cross-origin
+        status: 200 OK
+        code: 200
+        duration: 1.021668458s
     - id: 11
       request:
         proto: HTTP/1.1
@@ -423,27 +422,27 @@
                 - application/json
             Authorization:
                 - SSWS REDACTED
-        url: https://classic-00.dne-okta.com/api/v1/groups/00gsb613n0QfNIZCR697
-        method: GET
-      response:
-        proto: HTTP/2.0
-        proto_major: 2
-        proto_minor: 0
-        content_length: -1
-        uncompressed: true
-        body: '{"id":"00gsb613n0QfNIZCR697","created":"2025-06-13T14:12:10.000Z","lastUpdated":"2025-06-13T14:12:10.000Z","lastMembershipUpdated":"2025-06-13T14:12:10.000Z","objectClass":["okta:user_group"],"type":"OKTA_GROUP","profile":{"name":"testAcc_4208174747 - Test 1","description":"testing, testing"},"_links":{"logo":[{"name":"medium","href":"https://ok14static.oktacdn.com/assets/img/logos/groups/odyssey/okta-medium.30ce6d4085dff29412984e4c191bc874.png","type":"image/png"},{"name":"large","href":"https://ok14static.oktacdn.com/assets/img/logos/groups/odyssey/okta-large.c3cb8cda8ae0add1b4fe928f5844dbe3.png","type":"image/png"}],"users":{"href":"https://classic-00.dne-okta.com/api/v1/groups/00gsb613n0QfNIZCR697/users"},"apps":{"href":"https://classic-00.dne-okta.com/api/v1/groups/00gsb613n0QfNIZCR697/apps"}}}'
-        headers:
-            Accept-Ch:
-                - Sec-CH-UA-Platform-Version
-            Content-Type:
-                - application/json
-            Date:
-                - Fri, 13 Jun 2025 14:12:12 GMT
-            Referrer-Policy:
-                - strict-origin-when-cross-origin
-        status: 200 OK
-        code: 200
-        duration: 1.029890708s
+        url: https://classic-00.dne-okta.com/api/v1/groups/00gsdmmtcadVWdxCf697
+        method: GET
+      response:
+        proto: HTTP/2.0
+        proto_major: 2
+        proto_minor: 0
+        content_length: -1
+        uncompressed: true
+        body: '{"id":"00gsdmmtcadVWdxCf697","created":"2025-06-16T13:10:24.000Z","lastUpdated":"2025-06-16T13:10:24.000Z","lastMembershipUpdated":"2025-06-16T13:10:24.000Z","objectClass":["okta:user_group"],"type":"OKTA_GROUP","profile":{"name":"testAcc_4208174747  - Test 2","description":"testing, testing"},"_links":{"logo":[{"name":"medium","href":"https://ok14static.oktacdn.com/assets/img/logos/groups/odyssey/okta-medium.30ce6d4085dff29412984e4c191bc874.png","type":"image/png"},{"name":"large","href":"https://ok14static.oktacdn.com/assets/img/logos/groups/odyssey/okta-large.c3cb8cda8ae0add1b4fe928f5844dbe3.png","type":"image/png"}],"users":{"href":"https://classic-00.dne-okta.com/api/v1/groups/00gsdmmtcadVWdxCf697/users"},"apps":{"href":"https://classic-00.dne-okta.com/api/v1/groups/00gsdmmtcadVWdxCf697/apps"}}}'
+        headers:
+            Accept-Ch:
+                - Sec-CH-UA-Platform-Version
+            Content-Type:
+                - application/json
+            Date:
+                - Mon, 16 Jun 2025 13:10:27 GMT
+            Referrer-Policy:
+                - strict-origin-when-cross-origin
+        status: 200 OK
+        code: 200
+        duration: 1.044626084s
     - id: 12
       request:
         proto: HTTP/1.1
@@ -453,6 +452,46 @@
         host: classic-00.dne-okta.com
         form:
             filter:
+                - type eq "APP_GROUP"
+            limit:
+                - "200"
+        headers:
+            Accept:
+                - application/json
+            Authorization:
+                - SSWS REDACTED
+        url: https://classic-00.dne-okta.com/api/v1/groups?filter=type+eq+%22APP_GROUP%22&limit=200
+        method: GET
+      response:
+        proto: HTTP/2.0
+        proto_major: 2
+        proto_minor: 0
+        content_length: -1
+        uncompressed: true
+        body: '[]'
+        headers:
+            Accept-Ch:
+                - Sec-CH-UA-Platform-Version
+            Content-Type:
+                - application/json
+            Date:
+                - Mon, 16 Jun 2025 13:10:28 GMT
+            Link:
+                - <https://classic-00.dne-okta.com/api/v1/groups?limit=200&filter=type+eq+%22APP_GROUP%22>; rel="self"
+            Referrer-Policy:
+                - strict-origin-when-cross-origin
+        status: 200 OK
+        code: 200
+        duration: 1.013859125s
+    - id: 13
+      request:
+        proto: HTTP/1.1
+        proto_major: 1
+        proto_minor: 1
+        content_length: 0
+        host: classic-00.dne-okta.com
+        form:
+            filter:
                 - type eq "BUILT_IN"
             limit:
                 - "200"
@@ -476,54 +515,14 @@
             Content-Type:
                 - application/json
             Date:
-                - Fri, 13 Jun 2025 14:12:14 GMT
+                - Mon, 16 Jun 2025 13:10:28 GMT
             Link:
                 - <https://classic-00.dne-okta.com/api/v1/groups?limit=200&filter=type+eq+%22BUILT_IN%22>; rel="self"
             Referrer-Policy:
                 - strict-origin-when-cross-origin
         status: 200 OK
         code: 200
-        duration: 1.00442375s
-    - id: 13
-      request:
-        proto: HTTP/1.1
-        proto_major: 1
-        proto_minor: 1
-        content_length: 0
-        host: classic-00.dne-okta.com
-        form:
-            filter:
-                - type eq "APP_GROUP"
-            limit:
-                - "200"
-        headers:
-            Accept:
-                - application/json
-            Authorization:
-                - SSWS REDACTED
-        url: https://classic-00.dne-okta.com/api/v1/groups?filter=type+eq+%22APP_GROUP%22&limit=200
-        method: GET
-      response:
-        proto: HTTP/2.0
-        proto_major: 2
-        proto_minor: 0
-        content_length: -1
-        uncompressed: true
-        body: '[]'
-        headers:
-            Accept-Ch:
-                - Sec-CH-UA-Platform-Version
-            Content-Type:
-                - application/json
-            Date:
-                - Fri, 13 Jun 2025 14:12:14 GMT
-            Link:
-                - <https://classic-00.dne-okta.com/api/v1/groups?limit=200&filter=type+eq+%22APP_GROUP%22>; rel="self"
-            Referrer-Policy:
-                - strict-origin-when-cross-origin
-        status: 200 OK
-        code: 200
-        duration: 1.037677625s
+        duration: 1.033484416s
     - id: 14
       request:
         proto: HTTP/1.1
@@ -549,19 +548,19 @@
         proto_minor: 0
         content_length: -1
         uncompressed: true
-        body: '[{"id":"00gs5m97vplNeUXoG697","created":"2025-06-08T17:43:32.000Z","lastUpdated":"2025-06-08T17:43:32.000Z","lastMembershipUpdated":"2025-06-08T17:43:32.000Z","objectClass":["okta:user_group"],"type":"OKTA_GROUP","profile":{"name":"testAcc_161335912","description":""},"_links":{"logo":[{"name":"medium","href":"https://ok14static.oktacdn.com/assets/img/logos/groups/odyssey/okta-medium.30ce6d4085dff29412984e4c191bc874.png","type":"image/png"},{"name":"large","href":"https://ok14static.oktacdn.com/assets/img/logos/groups/odyssey/okta-large.c3cb8cda8ae0add1b4fe928f5844dbe3.png","type":"image/png"}],"users":{"href":"https://classic-00.dne-okta.com/api/v1/groups/00gs5m97vplNeUXoG697/users"},"apps":{"href":"https://classic-00.dne-okta.com/api/v1/groups/00gs5m97vplNeUXoG697/apps"}}},{"id":"00gsb613n1rFNPWlL697","created":"2025-06-13T14:12:10.000Z","lastUpdated":"2025-06-13T14:12:10.000Z","lastMembershipUpdated":"2025-06-13T14:12:10.000Z","objectClass":["okta:user_group"],"type":"OKTA_GROUP","profile":{"name":"testAcc_4208174747  - Test 2","description":"testing, testing"},"_links":{"logo":[{"name":"medium","href":"https://ok14static.oktacdn.com/assets/img/logos/groups/odyssey/okta-medium.30ce6d4085dff29412984e4c191bc874.png","type":"image/png"},{"name":"large","href":"https://ok14static.oktacdn.com/assets/img/logos/groups/odyssey/okta-large.c3cb8cda8ae0add1b4fe928f5844dbe3.png","type":"image/png"}],"users":{"href":"https://classic-00.dne-okta.com/api/v1/groups/00gsb613n1rFNPWlL697/users"},"apps":{"href":"https://classic-00.dne-okta.com/api/v1/groups/00gsb613n1rFNPWlL697/apps"}}},{"id":"00gsb613n0QfNIZCR697","created":"2025-06-13T14:12:10.000Z","lastUpdated":"2025-06-13T14:12:10.000Z","lastMembershipUpdated":"2025-06-13T14:12:10.000Z","objectClass":["okta:user_group"],"type":"OKTA_GROUP","profile":{"name":"testAcc_4208174747 - Test 1","description":"testing, testing"},"_links":{"logo":[{"name":"medium","href":"https://ok14static.oktacdn.com/assets/img/logos/groups/odyssey/okta-medium.30ce6d4085dff29412984e4c191bc874.png","type":"image/png"},{"name":"large","href":"https://ok14static.oktacdn.com/assets/img/logos/groups/odyssey/okta-large.c3cb8cda8ae0add1b4fe928f5844dbe3.png","type":"image/png"}],"users":{"href":"https://classic-00.dne-okta.com/api/v1/groups/00gsb613n0QfNIZCR697/users"},"apps":{"href":"https://classic-00.dne-okta.com/api/v1/groups/00gsb613n0QfNIZCR697/apps"}}}]'
-        headers:
-            Accept-Ch:
-                - Sec-CH-UA-Platform-Version
-            Content-Type:
-                - application/json
-            Date:
-                - Fri, 13 Jun 2025 14:12:14 GMT
-            Referrer-Policy:
-                - strict-origin-when-cross-origin
-        status: 200 OK
-        code: 200
-        duration: 1.061639166s
+        body: '[{"id":"00gs5m97vplNeUXoG697","created":"2025-06-08T17:43:32.000Z","lastUpdated":"2025-06-08T17:43:32.000Z","lastMembershipUpdated":"2025-06-08T17:43:32.000Z","objectClass":["okta:user_group"],"type":"OKTA_GROUP","profile":{"name":"testAcc_161335912","description":""},"_links":{"logo":[{"name":"medium","href":"https://ok14static.oktacdn.com/assets/img/logos/groups/odyssey/okta-medium.30ce6d4085dff29412984e4c191bc874.png","type":"image/png"},{"name":"large","href":"https://ok14static.oktacdn.com/assets/img/logos/groups/odyssey/okta-large.c3cb8cda8ae0add1b4fe928f5844dbe3.png","type":"image/png"}],"users":{"href":"https://classic-00.dne-okta.com/api/v1/groups/00gs5m97vplNeUXoG697/users"},"apps":{"href":"https://classic-00.dne-okta.com/api/v1/groups/00gs5m97vplNeUXoG697/apps"}}},{"id":"00gsdmmtcadVWdxCf697","created":"2025-06-16T13:10:24.000Z","lastUpdated":"2025-06-16T13:10:24.000Z","lastMembershipUpdated":"2025-06-16T13:10:24.000Z","objectClass":["okta:user_group"],"type":"OKTA_GROUP","profile":{"name":"testAcc_4208174747  - Test 2","description":"testing, testing"},"_links":{"logo":[{"name":"medium","href":"https://ok14static.oktacdn.com/assets/img/logos/groups/odyssey/okta-medium.30ce6d4085dff29412984e4c191bc874.png","type":"image/png"},{"name":"large","href":"https://ok14static.oktacdn.com/assets/img/logos/groups/odyssey/okta-large.c3cb8cda8ae0add1b4fe928f5844dbe3.png","type":"image/png"}],"users":{"href":"https://classic-00.dne-okta.com/api/v1/groups/00gsdmmtcadVWdxCf697/users"},"apps":{"href":"https://classic-00.dne-okta.com/api/v1/groups/00gsdmmtcadVWdxCf697/apps"}}},{"id":"00gsdmnhj6hixYFPU697","created":"2025-06-16T13:10:24.000Z","lastUpdated":"2025-06-16T13:10:24.000Z","lastMembershipUpdated":"2025-06-16T13:10:24.000Z","objectClass":["okta:user_group"],"type":"OKTA_GROUP","profile":{"name":"testAcc_4208174747 - Test 1","description":"testing, testing"},"_links":{"logo":[{"name":"medium","href":"https://ok14static.oktacdn.com/assets/img/logos/groups/odyssey/okta-medium.30ce6d4085dff29412984e4c191bc874.png","type":"image/png"},{"name":"large","href":"https://ok14static.oktacdn.com/assets/img/logos/groups/odyssey/okta-large.c3cb8cda8ae0add1b4fe928f5844dbe3.png","type":"image/png"}],"users":{"href":"https://classic-00.dne-okta.com/api/v1/groups/00gsdmnhj6hixYFPU697/users"},"apps":{"href":"https://classic-00.dne-okta.com/api/v1/groups/00gsdmnhj6hixYFPU697/apps"}}}]'
+        headers:
+            Accept-Ch:
+                - Sec-CH-UA-Platform-Version
+            Content-Type:
+                - application/json
+            Date:
+                - Mon, 16 Jun 2025 13:10:28 GMT
+            Referrer-Policy:
+                - strict-origin-when-cross-origin
+        status: 200 OK
+        code: 200
+        duration: 1.035954125s
     - id: 15
       request:
         proto: HTTP/1.1
@@ -569,32 +568,39 @@
         proto_minor: 1
         content_length: 0
         host: classic-00.dne-okta.com
-        headers:
-            Accept:
-                - application/json
-            Authorization:
-                - SSWS REDACTED
-        url: https://classic-00.dne-okta.com/api/v1/groups/00gsb613n0QfNIZCR697
-        method: GET
-      response:
-        proto: HTTP/2.0
-        proto_major: 2
-        proto_minor: 0
-        content_length: -1
-        uncompressed: true
-        body: '{"id":"00gsb613n0QfNIZCR697","created":"2025-06-13T14:12:10.000Z","lastUpdated":"2025-06-13T14:12:10.000Z","lastMembershipUpdated":"2025-06-13T14:12:10.000Z","objectClass":["okta:user_group"],"type":"OKTA_GROUP","profile":{"name":"testAcc_4208174747 - Test 1","description":"testing, testing"},"_links":{"logo":[{"name":"medium","href":"https://ok14static.oktacdn.com/assets/img/logos/groups/odyssey/okta-medium.30ce6d4085dff29412984e4c191bc874.png","type":"image/png"},{"name":"large","href":"https://ok14static.oktacdn.com/assets/img/logos/groups/odyssey/okta-large.c3cb8cda8ae0add1b4fe928f5844dbe3.png","type":"image/png"}],"users":{"href":"https://classic-00.dne-okta.com/api/v1/groups/00gsb613n0QfNIZCR697/users"},"apps":{"href":"https://classic-00.dne-okta.com/api/v1/groups/00gsb613n0QfNIZCR697/apps"}}}'
-        headers:
-            Accept-Ch:
-                - Sec-CH-UA-Platform-Version
-            Content-Type:
-                - application/json
-            Date:
-                - Fri, 13 Jun 2025 14:12:15 GMT
-            Referrer-Policy:
-                - strict-origin-when-cross-origin
-        status: 200 OK
-        code: 200
-        duration: 1.008393166s
+        form:
+            filter:
+                - type eq "APP_GROUP"
+            limit:
+                - "200"
+        headers:
+            Accept:
+                - application/json
+            Authorization:
+                - SSWS REDACTED
+        url: https://classic-00.dne-okta.com/api/v1/groups?filter=type+eq+%22APP_GROUP%22&limit=200
+        method: GET
+      response:
+        proto: HTTP/2.0
+        proto_major: 2
+        proto_minor: 0
+        content_length: -1
+        uncompressed: true
+        body: '[]'
+        headers:
+            Accept-Ch:
+                - Sec-CH-UA-Platform-Version
+            Content-Type:
+                - application/json
+            Date:
+                - Mon, 16 Jun 2025 13:10:29 GMT
+            Link:
+                - <https://classic-00.dne-okta.com/api/v1/groups?limit=200&filter=type+eq+%22APP_GROUP%22>; rel="self"
+            Referrer-Policy:
+                - strict-origin-when-cross-origin
+        status: 200 OK
+        code: 200
+        duration: 1.01040325s
     - id: 16
       request:
         proto: HTTP/1.1
@@ -607,108 +613,28 @@
                 - application/json
             Authorization:
                 - SSWS REDACTED
-        url: https://classic-00.dne-okta.com/api/v1/groups/00gsb613n1rFNPWlL697
-        method: GET
-      response:
-        proto: HTTP/2.0
-        proto_major: 2
-        proto_minor: 0
-        content_length: -1
-        uncompressed: true
-        body: '{"id":"00gsb613n1rFNPWlL697","created":"2025-06-13T14:12:10.000Z","lastUpdated":"2025-06-13T14:12:10.000Z","lastMembershipUpdated":"2025-06-13T14:12:10.000Z","objectClass":["okta:user_group"],"type":"OKTA_GROUP","profile":{"name":"testAcc_4208174747  - Test 2","description":"testing, testing"},"_links":{"logo":[{"name":"medium","href":"https://ok14static.oktacdn.com/assets/img/logos/groups/odyssey/okta-medium.30ce6d4085dff29412984e4c191bc874.png","type":"image/png"},{"name":"large","href":"https://ok14static.oktacdn.com/assets/img/logos/groups/odyssey/okta-large.c3cb8cda8ae0add1b4fe928f5844dbe3.png","type":"image/png"}],"users":{"href":"https://classic-00.dne-okta.com/api/v1/groups/00gsb613n1rFNPWlL697/users"},"apps":{"href":"https://classic-00.dne-okta.com/api/v1/groups/00gsb613n1rFNPWlL697/apps"}}}'
-        headers:
-            Accept-Ch:
-                - Sec-CH-UA-Platform-Version
-            Content-Type:
-                - application/json
-            Date:
-                - Fri, 13 Jun 2025 14:12:15 GMT
-            Referrer-Policy:
-                - strict-origin-when-cross-origin
-        status: 200 OK
-        code: 200
-        duration: 1.011427542s
+        url: https://classic-00.dne-okta.com/api/v1/groups/00gsdmmtcadVWdxCf697
+        method: GET
+      response:
+        proto: HTTP/2.0
+        proto_major: 2
+        proto_minor: 0
+        content_length: -1
+        uncompressed: true
+        body: '{"id":"00gsdmmtcadVWdxCf697","created":"2025-06-16T13:10:24.000Z","lastUpdated":"2025-06-16T13:10:24.000Z","lastMembershipUpdated":"2025-06-16T13:10:24.000Z","objectClass":["okta:user_group"],"type":"OKTA_GROUP","profile":{"name":"testAcc_4208174747  - Test 2","description":"testing, testing"},"_links":{"logo":[{"name":"medium","href":"https://ok14static.oktacdn.com/assets/img/logos/groups/odyssey/okta-medium.30ce6d4085dff29412984e4c191bc874.png","type":"image/png"},{"name":"large","href":"https://ok14static.oktacdn.com/assets/img/logos/groups/odyssey/okta-large.c3cb8cda8ae0add1b4fe928f5844dbe3.png","type":"image/png"}],"users":{"href":"https://classic-00.dne-okta.com/api/v1/groups/00gsdmmtcadVWdxCf697/users"},"apps":{"href":"https://classic-00.dne-okta.com/api/v1/groups/00gsdmmtcadVWdxCf697/apps"}}}'
+        headers:
+            Accept-Ch:
+                - Sec-CH-UA-Platform-Version
+            Content-Type:
+                - application/json
+            Date:
+                - Mon, 16 Jun 2025 13:10:29 GMT
+            Referrer-Policy:
+                - strict-origin-when-cross-origin
+        status: 200 OK
+        code: 200
+        duration: 1.022744792s
     - id: 17
-      request:
-        proto: HTTP/1.1
-        proto_major: 1
-        proto_minor: 1
-        content_length: 0
-        host: classic-00.dne-okta.com
-        form:
-            filter:
-                - type eq "BUILT_IN"
-            limit:
-                - "200"
-        headers:
-            Accept:
-                - application/json
-            Authorization:
-                - SSWS REDACTED
-        url: https://classic-00.dne-okta.com/api/v1/groups?filter=type+eq+%22BUILT_IN%22&limit=200
-        method: GET
-      response:
-        proto: HTTP/2.0
-        proto_major: 2
-        proto_minor: 0
-        content_length: -1
-        uncompressed: true
-        body: '[{"id":"00grp9xdc1NNG01rz697","created":"2025-05-23T11:44:52.000Z","lastUpdated":"2025-05-23T11:44:52.000Z","lastMembershipUpdated":"2025-06-11T14:15:38.000Z","objectClass":["okta:user_group"],"type":"BUILT_IN","profile":{"name":"Everyone","description":"All users in your organization"},"_links":{"logo":[{"name":"medium","href":"https://ok14static.oktacdn.com/assets/img/logos/groups/odyssey/okta-medium.30ce6d4085dff29412984e4c191bc874.png","type":"image/png"},{"name":"large","href":"https://ok14static.oktacdn.com/assets/img/logos/groups/odyssey/okta-large.c3cb8cda8ae0add1b4fe928f5844dbe3.png","type":"image/png"}],"users":{"href":"https://classic-00.dne-okta.com/api/v1/groups/00grp9xdc1NNG01rz697/users"},"apps":{"href":"https://classic-00.dne-okta.com/api/v1/groups/00grp9xdc1NNG01rz697/apps"}}},{"id":"00grp9xddp6qDUvaD697","created":"2025-05-23T11:44:54.000Z","lastUpdated":"2025-05-23T11:44:54.000Z","lastMembershipUpdated":"2025-05-23T11:44:54.000Z","objectClass":["okta:user_group"],"type":"BUILT_IN","profile":{"name":"Okta Administrators","description":"Okta manages this group, which contains all administrators in your organization."},"_links":{"logo":[{"name":"medium","href":"https://ok14static.oktacdn.com/assets/img/logos/groups/odyssey/okta-medium.30ce6d4085dff29412984e4c191bc874.png","type":"image/png"},{"name":"large","href":"https://ok14static.oktacdn.com/assets/img/logos/groups/odyssey/okta-large.c3cb8cda8ae0add1b4fe928f5844dbe3.png","type":"image/png"}],"users":{"href":"https://classic-00.dne-okta.com/api/v1/groups/00grp9xddp6qDUvaD697/users"},"apps":{"href":"https://classic-00.dne-okta.com/api/v1/groups/00grp9xddp6qDUvaD697/apps"}}}]'
-        headers:
-            Accept-Ch:
-                - Sec-CH-UA-Platform-Version
-            Content-Type:
-                - application/json
-            Date:
-                - Fri, 13 Jun 2025 14:12:15 GMT
-            Link:
-                - <https://classic-00.dne-okta.com/api/v1/groups?limit=200&filter=type+eq+%22BUILT_IN%22>; rel="self"
-            Referrer-Policy:
-                - strict-origin-when-cross-origin
-        status: 200 OK
-        code: 200
-        duration: 1.019076958s
-    - id: 18
-      request:
-        proto: HTTP/1.1
-        proto_major: 1
-        proto_minor: 1
-        content_length: 0
-        host: classic-00.dne-okta.com
-        form:
-            filter:
-                - type eq "APP_GROUP"
-            limit:
-                - "200"
-        headers:
-            Accept:
-                - application/json
-            Authorization:
-                - SSWS REDACTED
-        url: https://classic-00.dne-okta.com/api/v1/groups?filter=type+eq+%22APP_GROUP%22&limit=200
-        method: GET
-      response:
-        proto: HTTP/2.0
-        proto_major: 2
-        proto_minor: 0
-        content_length: -1
-        uncompressed: true
-        body: '[]'
-        headers:
-            Accept-Ch:
-                - Sec-CH-UA-Platform-Version
-            Content-Type:
-                - application/json
-            Date:
-                - Fri, 13 Jun 2025 14:12:15 GMT
-            Link:
-                - <https://classic-00.dne-okta.com/api/v1/groups?limit=200&filter=type+eq+%22APP_GROUP%22>; rel="self"
-            Referrer-Policy:
-                - strict-origin-when-cross-origin
-        status: 200 OK
-        code: 200
-        duration: 1.030484s
-    - id: 19
       request:
         proto: HTTP/1.1
         proto_major: 1
@@ -733,19 +659,92 @@
         proto_minor: 0
         content_length: -1
         uncompressed: true
-        body: '[{"id":"00gs5m97vplNeUXoG697","created":"2025-06-08T17:43:32.000Z","lastUpdated":"2025-06-08T17:43:32.000Z","lastMembershipUpdated":"2025-06-08T17:43:32.000Z","objectClass":["okta:user_group"],"type":"OKTA_GROUP","profile":{"name":"testAcc_161335912","description":""},"_links":{"logo":[{"name":"medium","href":"https://ok14static.oktacdn.com/assets/img/logos/groups/odyssey/okta-medium.30ce6d4085dff29412984e4c191bc874.png","type":"image/png"},{"name":"large","href":"https://ok14static.oktacdn.com/assets/img/logos/groups/odyssey/okta-large.c3cb8cda8ae0add1b4fe928f5844dbe3.png","type":"image/png"}],"users":{"href":"https://classic-00.dne-okta.com/api/v1/groups/00gs5m97vplNeUXoG697/users"},"apps":{"href":"https://classic-00.dne-okta.com/api/v1/groups/00gs5m97vplNeUXoG697/apps"}}},{"id":"00gsb613n1rFNPWlL697","created":"2025-06-13T14:12:10.000Z","lastUpdated":"2025-06-13T14:12:10.000Z","lastMembershipUpdated":"2025-06-13T14:12:10.000Z","objectClass":["okta:user_group"],"type":"OKTA_GROUP","profile":{"name":"testAcc_4208174747  - Test 2","description":"testing, testing"},"_links":{"logo":[{"name":"medium","href":"https://ok14static.oktacdn.com/assets/img/logos/groups/odyssey/okta-medium.30ce6d4085dff29412984e4c191bc874.png","type":"image/png"},{"name":"large","href":"https://ok14static.oktacdn.com/assets/img/logos/groups/odyssey/okta-large.c3cb8cda8ae0add1b4fe928f5844dbe3.png","type":"image/png"}],"users":{"href":"https://classic-00.dne-okta.com/api/v1/groups/00gsb613n1rFNPWlL697/users"},"apps":{"href":"https://classic-00.dne-okta.com/api/v1/groups/00gsb613n1rFNPWlL697/apps"}}},{"id":"00gsb613n0QfNIZCR697","created":"2025-06-13T14:12:10.000Z","lastUpdated":"2025-06-13T14:12:10.000Z","lastMembershipUpdated":"2025-06-13T14:12:10.000Z","objectClass":["okta:user_group"],"type":"OKTA_GROUP","profile":{"name":"testAcc_4208174747 - Test 1","description":"testing, testing"},"_links":{"logo":[{"name":"medium","href":"https://ok14static.oktacdn.com/assets/img/logos/groups/odyssey/okta-medium.30ce6d4085dff29412984e4c191bc874.png","type":"image/png"},{"name":"large","href":"https://ok14static.oktacdn.com/assets/img/logos/groups/odyssey/okta-large.c3cb8cda8ae0add1b4fe928f5844dbe3.png","type":"image/png"}],"users":{"href":"https://classic-00.dne-okta.com/api/v1/groups/00gsb613n0QfNIZCR697/users"},"apps":{"href":"https://classic-00.dne-okta.com/api/v1/groups/00gsb613n0QfNIZCR697/apps"}}}]'
-        headers:
-            Accept-Ch:
-                - Sec-CH-UA-Platform-Version
-            Content-Type:
-                - application/json
-            Date:
-                - Fri, 13 Jun 2025 14:12:15 GMT
-            Referrer-Policy:
-                - strict-origin-when-cross-origin
-        status: 200 OK
-        code: 200
-        duration: 1.035906208s
+        body: '[{"id":"00gs5m97vplNeUXoG697","created":"2025-06-08T17:43:32.000Z","lastUpdated":"2025-06-08T17:43:32.000Z","lastMembershipUpdated":"2025-06-08T17:43:32.000Z","objectClass":["okta:user_group"],"type":"OKTA_GROUP","profile":{"name":"testAcc_161335912","description":""},"_links":{"logo":[{"name":"medium","href":"https://ok14static.oktacdn.com/assets/img/logos/groups/odyssey/okta-medium.30ce6d4085dff29412984e4c191bc874.png","type":"image/png"},{"name":"large","href":"https://ok14static.oktacdn.com/assets/img/logos/groups/odyssey/okta-large.c3cb8cda8ae0add1b4fe928f5844dbe3.png","type":"image/png"}],"users":{"href":"https://classic-00.dne-okta.com/api/v1/groups/00gs5m97vplNeUXoG697/users"},"apps":{"href":"https://classic-00.dne-okta.com/api/v1/groups/00gs5m97vplNeUXoG697/apps"}}},{"id":"00gsdmmtcadVWdxCf697","created":"2025-06-16T13:10:24.000Z","lastUpdated":"2025-06-16T13:10:24.000Z","lastMembershipUpdated":"2025-06-16T13:10:24.000Z","objectClass":["okta:user_group"],"type":"OKTA_GROUP","profile":{"name":"testAcc_4208174747  - Test 2","description":"testing, testing"},"_links":{"logo":[{"name":"medium","href":"https://ok14static.oktacdn.com/assets/img/logos/groups/odyssey/okta-medium.30ce6d4085dff29412984e4c191bc874.png","type":"image/png"},{"name":"large","href":"https://ok14static.oktacdn.com/assets/img/logos/groups/odyssey/okta-large.c3cb8cda8ae0add1b4fe928f5844dbe3.png","type":"image/png"}],"users":{"href":"https://classic-00.dne-okta.com/api/v1/groups/00gsdmmtcadVWdxCf697/users"},"apps":{"href":"https://classic-00.dne-okta.com/api/v1/groups/00gsdmmtcadVWdxCf697/apps"}}},{"id":"00gsdmnhj6hixYFPU697","created":"2025-06-16T13:10:24.000Z","lastUpdated":"2025-06-16T13:10:24.000Z","lastMembershipUpdated":"2025-06-16T13:10:24.000Z","objectClass":["okta:user_group"],"type":"OKTA_GROUP","profile":{"name":"testAcc_4208174747 - Test 1","description":"testing, testing"},"_links":{"logo":[{"name":"medium","href":"https://ok14static.oktacdn.com/assets/img/logos/groups/odyssey/okta-medium.30ce6d4085dff29412984e4c191bc874.png","type":"image/png"},{"name":"large","href":"https://ok14static.oktacdn.com/assets/img/logos/groups/odyssey/okta-large.c3cb8cda8ae0add1b4fe928f5844dbe3.png","type":"image/png"}],"users":{"href":"https://classic-00.dne-okta.com/api/v1/groups/00gsdmnhj6hixYFPU697/users"},"apps":{"href":"https://classic-00.dne-okta.com/api/v1/groups/00gsdmnhj6hixYFPU697/apps"}}}]'
+        headers:
+            Accept-Ch:
+                - Sec-CH-UA-Platform-Version
+            Content-Type:
+                - application/json
+            Date:
+                - Mon, 16 Jun 2025 13:10:29 GMT
+            Referrer-Policy:
+                - strict-origin-when-cross-origin
+        status: 200 OK
+        code: 200
+        duration: 1.039761291s
+    - id: 18
+      request:
+        proto: HTTP/1.1
+        proto_major: 1
+        proto_minor: 1
+        content_length: 0
+        host: classic-00.dne-okta.com
+        headers:
+            Accept:
+                - application/json
+            Authorization:
+                - SSWS REDACTED
+        url: https://classic-00.dne-okta.com/api/v1/groups/00gsdmnhj6hixYFPU697
+        method: GET
+      response:
+        proto: HTTP/2.0
+        proto_major: 2
+        proto_minor: 0
+        content_length: -1
+        uncompressed: true
+        body: '{"id":"00gsdmnhj6hixYFPU697","created":"2025-06-16T13:10:24.000Z","lastUpdated":"2025-06-16T13:10:24.000Z","lastMembershipUpdated":"2025-06-16T13:10:24.000Z","objectClass":["okta:user_group"],"type":"OKTA_GROUP","profile":{"name":"testAcc_4208174747 - Test 1","description":"testing, testing"},"_links":{"logo":[{"name":"medium","href":"https://ok14static.oktacdn.com/assets/img/logos/groups/odyssey/okta-medium.30ce6d4085dff29412984e4c191bc874.png","type":"image/png"},{"name":"large","href":"https://ok14static.oktacdn.com/assets/img/logos/groups/odyssey/okta-large.c3cb8cda8ae0add1b4fe928f5844dbe3.png","type":"image/png"}],"users":{"href":"https://classic-00.dne-okta.com/api/v1/groups/00gsdmnhj6hixYFPU697/users"},"apps":{"href":"https://classic-00.dne-okta.com/api/v1/groups/00gsdmnhj6hixYFPU697/apps"}}}'
+        headers:
+            Accept-Ch:
+                - Sec-CH-UA-Platform-Version
+            Content-Type:
+                - application/json
+            Date:
+                - Mon, 16 Jun 2025 13:10:29 GMT
+            Referrer-Policy:
+                - strict-origin-when-cross-origin
+        status: 200 OK
+        code: 200
+        duration: 1.0406385s
+    - id: 19
+      request:
+        proto: HTTP/1.1
+        proto_major: 1
+        proto_minor: 1
+        content_length: 0
+        host: classic-00.dne-okta.com
+        form:
+            filter:
+                - type eq "BUILT_IN"
+            limit:
+                - "200"
+        headers:
+            Accept:
+                - application/json
+            Authorization:
+                - SSWS REDACTED
+        url: https://classic-00.dne-okta.com/api/v1/groups?filter=type+eq+%22BUILT_IN%22&limit=200
+        method: GET
+      response:
+        proto: HTTP/2.0
+        proto_major: 2
+        proto_minor: 0
+        content_length: -1
+        uncompressed: true
+        body: '[{"id":"00grp9xdc1NNG01rz697","created":"2025-05-23T11:44:52.000Z","lastUpdated":"2025-05-23T11:44:52.000Z","lastMembershipUpdated":"2025-06-11T14:15:38.000Z","objectClass":["okta:user_group"],"type":"BUILT_IN","profile":{"name":"Everyone","description":"All users in your organization"},"_links":{"logo":[{"name":"medium","href":"https://ok14static.oktacdn.com/assets/img/logos/groups/odyssey/okta-medium.30ce6d4085dff29412984e4c191bc874.png","type":"image/png"},{"name":"large","href":"https://ok14static.oktacdn.com/assets/img/logos/groups/odyssey/okta-large.c3cb8cda8ae0add1b4fe928f5844dbe3.png","type":"image/png"}],"users":{"href":"https://classic-00.dne-okta.com/api/v1/groups/00grp9xdc1NNG01rz697/users"},"apps":{"href":"https://classic-00.dne-okta.com/api/v1/groups/00grp9xdc1NNG01rz697/apps"}}},{"id":"00grp9xddp6qDUvaD697","created":"2025-05-23T11:44:54.000Z","lastUpdated":"2025-05-23T11:44:54.000Z","lastMembershipUpdated":"2025-05-23T11:44:54.000Z","objectClass":["okta:user_group"],"type":"BUILT_IN","profile":{"name":"Okta Administrators","description":"Okta manages this group, which contains all administrators in your organization."},"_links":{"logo":[{"name":"medium","href":"https://ok14static.oktacdn.com/assets/img/logos/groups/odyssey/okta-medium.30ce6d4085dff29412984e4c191bc874.png","type":"image/png"},{"name":"large","href":"https://ok14static.oktacdn.com/assets/img/logos/groups/odyssey/okta-large.c3cb8cda8ae0add1b4fe928f5844dbe3.png","type":"image/png"}],"users":{"href":"https://classic-00.dne-okta.com/api/v1/groups/00grp9xddp6qDUvaD697/users"},"apps":{"href":"https://classic-00.dne-okta.com/api/v1/groups/00grp9xddp6qDUvaD697/apps"}}}]'
+        headers:
+            Accept-Ch:
+                - Sec-CH-UA-Platform-Version
+            Content-Type:
+                - application/json
+            Date:
+                - Mon, 16 Jun 2025 13:10:29 GMT
+            Link:
+                - <https://classic-00.dne-okta.com/api/v1/groups?limit=200&filter=type+eq+%22BUILT_IN%22>; rel="self"
+            Referrer-Policy:
+                - strict-origin-when-cross-origin
+        status: 200 OK
+        code: 200
+        duration: 1.054275584s
     - id: 20
       request:
         proto: HTTP/1.1
@@ -755,37 +754,37 @@
         host: classic-00.dne-okta.com
         form:
             filter:
-                - type eq "BUILT_IN"
-            limit:
-                - "200"
-        headers:
-            Accept:
-                - application/json
-            Authorization:
-                - SSWS REDACTED
-        url: https://classic-00.dne-okta.com/api/v1/groups?filter=type+eq+%22BUILT_IN%22&limit=200
-        method: GET
-      response:
-        proto: HTTP/2.0
-        proto_major: 2
-        proto_minor: 0
-        content_length: -1
-        uncompressed: true
-        body: '[{"id":"00grp9xdc1NNG01rz697","created":"2025-05-23T11:44:52.000Z","lastUpdated":"2025-05-23T11:44:52.000Z","lastMembershipUpdated":"2025-06-11T14:15:38.000Z","objectClass":["okta:user_group"],"type":"BUILT_IN","profile":{"name":"Everyone","description":"All users in your organization"},"_links":{"logo":[{"name":"medium","href":"https://ok14static.oktacdn.com/assets/img/logos/groups/odyssey/okta-medium.30ce6d4085dff29412984e4c191bc874.png","type":"image/png"},{"name":"large","href":"https://ok14static.oktacdn.com/assets/img/logos/groups/odyssey/okta-large.c3cb8cda8ae0add1b4fe928f5844dbe3.png","type":"image/png"}],"users":{"href":"https://classic-00.dne-okta.com/api/v1/groups/00grp9xdc1NNG01rz697/users"},"apps":{"href":"https://classic-00.dne-okta.com/api/v1/groups/00grp9xdc1NNG01rz697/apps"}}},{"id":"00grp9xddp6qDUvaD697","created":"2025-05-23T11:44:54.000Z","lastUpdated":"2025-05-23T11:44:54.000Z","lastMembershipUpdated":"2025-05-23T11:44:54.000Z","objectClass":["okta:user_group"],"type":"BUILT_IN","profile":{"name":"Okta Administrators","description":"Okta manages this group, which contains all administrators in your organization."},"_links":{"logo":[{"name":"medium","href":"https://ok14static.oktacdn.com/assets/img/logos/groups/odyssey/okta-medium.30ce6d4085dff29412984e4c191bc874.png","type":"image/png"},{"name":"large","href":"https://ok14static.oktacdn.com/assets/img/logos/groups/odyssey/okta-large.c3cb8cda8ae0add1b4fe928f5844dbe3.png","type":"image/png"}],"users":{"href":"https://classic-00.dne-okta.com/api/v1/groups/00grp9xddp6qDUvaD697/users"},"apps":{"href":"https://classic-00.dne-okta.com/api/v1/groups/00grp9xddp6qDUvaD697/apps"}}}]'
-        headers:
-            Accept-Ch:
-                - Sec-CH-UA-Platform-Version
-            Content-Type:
-                - application/json
-            Date:
-                - Fri, 13 Jun 2025 14:12:16 GMT
-            Link:
-                - <https://classic-00.dne-okta.com/api/v1/groups?limit=200&filter=type+eq+%22BUILT_IN%22>; rel="self"
-            Referrer-Policy:
-                - strict-origin-when-cross-origin
-        status: 200 OK
-        code: 200
-        duration: 1.008532542s
+                - type eq "APP_GROUP"
+            limit:
+                - "200"
+        headers:
+            Accept:
+                - application/json
+            Authorization:
+                - SSWS REDACTED
+        url: https://classic-00.dne-okta.com/api/v1/groups?filter=type+eq+%22APP_GROUP%22&limit=200
+        method: GET
+      response:
+        proto: HTTP/2.0
+        proto_major: 2
+        proto_minor: 0
+        content_length: -1
+        uncompressed: true
+        body: '[]'
+        headers:
+            Accept-Ch:
+                - Sec-CH-UA-Platform-Version
+            Content-Type:
+                - application/json
+            Date:
+                - Mon, 16 Jun 2025 13:10:30 GMT
+            Link:
+                - <https://classic-00.dne-okta.com/api/v1/groups?limit=200&filter=type+eq+%22APP_GROUP%22>; rel="self"
+            Referrer-Policy:
+                - strict-origin-when-cross-origin
+        status: 200 OK
+        code: 200
+        duration: 1.006392875s
     - id: 21
       request:
         proto: HTTP/1.1
@@ -811,19 +810,19 @@
         proto_minor: 0
         content_length: -1
         uncompressed: true
-        body: '[{"id":"00gs5m97vplNeUXoG697","created":"2025-06-08T17:43:32.000Z","lastUpdated":"2025-06-08T17:43:32.000Z","lastMembershipUpdated":"2025-06-08T17:43:32.000Z","objectClass":["okta:user_group"],"type":"OKTA_GROUP","profile":{"name":"testAcc_161335912","description":""},"_links":{"logo":[{"name":"medium","href":"https://ok14static.oktacdn.com/assets/img/logos/groups/odyssey/okta-medium.30ce6d4085dff29412984e4c191bc874.png","type":"image/png"},{"name":"large","href":"https://ok14static.oktacdn.com/assets/img/logos/groups/odyssey/okta-large.c3cb8cda8ae0add1b4fe928f5844dbe3.png","type":"image/png"}],"users":{"href":"https://classic-00.dne-okta.com/api/v1/groups/00gs5m97vplNeUXoG697/users"},"apps":{"href":"https://classic-00.dne-okta.com/api/v1/groups/00gs5m97vplNeUXoG697/apps"}}},{"id":"00gsb613n1rFNPWlL697","created":"2025-06-13T14:12:10.000Z","lastUpdated":"2025-06-13T14:12:10.000Z","lastMembershipUpdated":"2025-06-13T14:12:10.000Z","objectClass":["okta:user_group"],"type":"OKTA_GROUP","profile":{"name":"testAcc_4208174747  - Test 2","description":"testing, testing"},"_links":{"logo":[{"name":"medium","href":"https://ok14static.oktacdn.com/assets/img/logos/groups/odyssey/okta-medium.30ce6d4085dff29412984e4c191bc874.png","type":"image/png"},{"name":"large","href":"https://ok14static.oktacdn.com/assets/img/logos/groups/odyssey/okta-large.c3cb8cda8ae0add1b4fe928f5844dbe3.png","type":"image/png"}],"users":{"href":"https://classic-00.dne-okta.com/api/v1/groups/00gsb613n1rFNPWlL697/users"},"apps":{"href":"https://classic-00.dne-okta.com/api/v1/groups/00gsb613n1rFNPWlL697/apps"}}},{"id":"00gsb613n0QfNIZCR697","created":"2025-06-13T14:12:10.000Z","lastUpdated":"2025-06-13T14:12:10.000Z","lastMembershipUpdated":"2025-06-13T14:12:10.000Z","objectClass":["okta:user_group"],"type":"OKTA_GROUP","profile":{"name":"testAcc_4208174747 - Test 1","description":"testing, testing"},"_links":{"logo":[{"name":"medium","href":"https://ok14static.oktacdn.com/assets/img/logos/groups/odyssey/okta-medium.30ce6d4085dff29412984e4c191bc874.png","type":"image/png"},{"name":"large","href":"https://ok14static.oktacdn.com/assets/img/logos/groups/odyssey/okta-large.c3cb8cda8ae0add1b4fe928f5844dbe3.png","type":"image/png"}],"users":{"href":"https://classic-00.dne-okta.com/api/v1/groups/00gsb613n0QfNIZCR697/users"},"apps":{"href":"https://classic-00.dne-okta.com/api/v1/groups/00gsb613n0QfNIZCR697/apps"}}}]'
-        headers:
-            Accept-Ch:
-                - Sec-CH-UA-Platform-Version
-            Content-Type:
-                - application/json
-            Date:
-                - Fri, 13 Jun 2025 14:12:16 GMT
-            Referrer-Policy:
-                - strict-origin-when-cross-origin
-        status: 200 OK
-        code: 200
-        duration: 1.013994625s
+        body: '[{"id":"00gs5m97vplNeUXoG697","created":"2025-06-08T17:43:32.000Z","lastUpdated":"2025-06-08T17:43:32.000Z","lastMembershipUpdated":"2025-06-08T17:43:32.000Z","objectClass":["okta:user_group"],"type":"OKTA_GROUP","profile":{"name":"testAcc_161335912","description":""},"_links":{"logo":[{"name":"medium","href":"https://ok14static.oktacdn.com/assets/img/logos/groups/odyssey/okta-medium.30ce6d4085dff29412984e4c191bc874.png","type":"image/png"},{"name":"large","href":"https://ok14static.oktacdn.com/assets/img/logos/groups/odyssey/okta-large.c3cb8cda8ae0add1b4fe928f5844dbe3.png","type":"image/png"}],"users":{"href":"https://classic-00.dne-okta.com/api/v1/groups/00gs5m97vplNeUXoG697/users"},"apps":{"href":"https://classic-00.dne-okta.com/api/v1/groups/00gs5m97vplNeUXoG697/apps"}}},{"id":"00gsdmmtcadVWdxCf697","created":"2025-06-16T13:10:24.000Z","lastUpdated":"2025-06-16T13:10:24.000Z","lastMembershipUpdated":"2025-06-16T13:10:24.000Z","objectClass":["okta:user_group"],"type":"OKTA_GROUP","profile":{"name":"testAcc_4208174747  - Test 2","description":"testing, testing"},"_links":{"logo":[{"name":"medium","href":"https://ok14static.oktacdn.com/assets/img/logos/groups/odyssey/okta-medium.30ce6d4085dff29412984e4c191bc874.png","type":"image/png"},{"name":"large","href":"https://ok14static.oktacdn.com/assets/img/logos/groups/odyssey/okta-large.c3cb8cda8ae0add1b4fe928f5844dbe3.png","type":"image/png"}],"users":{"href":"https://classic-00.dne-okta.com/api/v1/groups/00gsdmmtcadVWdxCf697/users"},"apps":{"href":"https://classic-00.dne-okta.com/api/v1/groups/00gsdmmtcadVWdxCf697/apps"}}},{"id":"00gsdmnhj6hixYFPU697","created":"2025-06-16T13:10:24.000Z","lastUpdated":"2025-06-16T13:10:24.000Z","lastMembershipUpdated":"2025-06-16T13:10:24.000Z","objectClass":["okta:user_group"],"type":"OKTA_GROUP","profile":{"name":"testAcc_4208174747 - Test 1","description":"testing, testing"},"_links":{"logo":[{"name":"medium","href":"https://ok14static.oktacdn.com/assets/img/logos/groups/odyssey/okta-medium.30ce6d4085dff29412984e4c191bc874.png","type":"image/png"},{"name":"large","href":"https://ok14static.oktacdn.com/assets/img/logos/groups/odyssey/okta-large.c3cb8cda8ae0add1b4fe928f5844dbe3.png","type":"image/png"}],"users":{"href":"https://classic-00.dne-okta.com/api/v1/groups/00gsdmnhj6hixYFPU697/users"},"apps":{"href":"https://classic-00.dne-okta.com/api/v1/groups/00gsdmnhj6hixYFPU697/apps"}}}]'
+        headers:
+            Accept-Ch:
+                - Sec-CH-UA-Platform-Version
+            Content-Type:
+                - application/json
+            Date:
+                - Mon, 16 Jun 2025 13:10:30 GMT
+            Referrer-Policy:
+                - strict-origin-when-cross-origin
+        status: 200 OK
+        code: 200
+        duration: 1.013517417s
     - id: 22
       request:
         proto: HTTP/1.1
@@ -833,6 +832,119 @@
         host: classic-00.dne-okta.com
         form:
             filter:
+                - type eq "BUILT_IN"
+            limit:
+                - "200"
+        headers:
+            Accept:
+                - application/json
+            Authorization:
+                - SSWS REDACTED
+        url: https://classic-00.dne-okta.com/api/v1/groups?filter=type+eq+%22BUILT_IN%22&limit=200
+        method: GET
+      response:
+        proto: HTTP/2.0
+        proto_major: 2
+        proto_minor: 0
+        content_length: -1
+        uncompressed: true
+        body: '[{"id":"00grp9xdc1NNG01rz697","created":"2025-05-23T11:44:52.000Z","lastUpdated":"2025-05-23T11:44:52.000Z","lastMembershipUpdated":"2025-06-11T14:15:38.000Z","objectClass":["okta:user_group"],"type":"BUILT_IN","profile":{"name":"Everyone","description":"All users in your organization"},"_links":{"logo":[{"name":"medium","href":"https://ok14static.oktacdn.com/assets/img/logos/groups/odyssey/okta-medium.30ce6d4085dff29412984e4c191bc874.png","type":"image/png"},{"name":"large","href":"https://ok14static.oktacdn.com/assets/img/logos/groups/odyssey/okta-large.c3cb8cda8ae0add1b4fe928f5844dbe3.png","type":"image/png"}],"users":{"href":"https://classic-00.dne-okta.com/api/v1/groups/00grp9xdc1NNG01rz697/users"},"apps":{"href":"https://classic-00.dne-okta.com/api/v1/groups/00grp9xdc1NNG01rz697/apps"}}},{"id":"00grp9xddp6qDUvaD697","created":"2025-05-23T11:44:54.000Z","lastUpdated":"2025-05-23T11:44:54.000Z","lastMembershipUpdated":"2025-05-23T11:44:54.000Z","objectClass":["okta:user_group"],"type":"BUILT_IN","profile":{"name":"Okta Administrators","description":"Okta manages this group, which contains all administrators in your organization."},"_links":{"logo":[{"name":"medium","href":"https://ok14static.oktacdn.com/assets/img/logos/groups/odyssey/okta-medium.30ce6d4085dff29412984e4c191bc874.png","type":"image/png"},{"name":"large","href":"https://ok14static.oktacdn.com/assets/img/logos/groups/odyssey/okta-large.c3cb8cda8ae0add1b4fe928f5844dbe3.png","type":"image/png"}],"users":{"href":"https://classic-00.dne-okta.com/api/v1/groups/00grp9xddp6qDUvaD697/users"},"apps":{"href":"https://classic-00.dne-okta.com/api/v1/groups/00grp9xddp6qDUvaD697/apps"}}}]'
+        headers:
+            Accept-Ch:
+                - Sec-CH-UA-Platform-Version
+            Content-Type:
+                - application/json
+            Date:
+                - Mon, 16 Jun 2025 13:10:30 GMT
+            Link:
+                - <https://classic-00.dne-okta.com/api/v1/groups?limit=200&filter=type+eq+%22BUILT_IN%22>; rel="self"
+            Referrer-Policy:
+                - strict-origin-when-cross-origin
+        status: 200 OK
+        code: 200
+        duration: 1.036044166s
+    - id: 23
+      request:
+        proto: HTTP/1.1
+        proto_major: 1
+        proto_minor: 1
+        content_length: 0
+        host: classic-00.dne-okta.com
+        headers:
+            Accept:
+                - application/json
+            Authorization:
+                - SSWS REDACTED
+        url: https://classic-00.dne-okta.com/api/v1/groups/00gsdmmtcadVWdxCf697
+        method: GET
+      response:
+        proto: HTTP/2.0
+        proto_major: 2
+        proto_minor: 0
+        content_length: -1
+        uncompressed: true
+        body: '{"id":"00gsdmmtcadVWdxCf697","created":"2025-06-16T13:10:24.000Z","lastUpdated":"2025-06-16T13:10:24.000Z","lastMembershipUpdated":"2025-06-16T13:10:24.000Z","objectClass":["okta:user_group"],"type":"OKTA_GROUP","profile":{"name":"testAcc_4208174747  - Test 2","description":"testing, testing"},"_links":{"logo":[{"name":"medium","href":"https://ok14static.oktacdn.com/assets/img/logos/groups/odyssey/okta-medium.30ce6d4085dff29412984e4c191bc874.png","type":"image/png"},{"name":"large","href":"https://ok14static.oktacdn.com/assets/img/logos/groups/odyssey/okta-large.c3cb8cda8ae0add1b4fe928f5844dbe3.png","type":"image/png"}],"users":{"href":"https://classic-00.dne-okta.com/api/v1/groups/00gsdmmtcadVWdxCf697/users"},"apps":{"href":"https://classic-00.dne-okta.com/api/v1/groups/00gsdmmtcadVWdxCf697/apps"}}}'
+        headers:
+            Accept-Ch:
+                - Sec-CH-UA-Platform-Version
+            Content-Type:
+                - application/json
+            Date:
+                - Mon, 16 Jun 2025 13:10:31 GMT
+            Referrer-Policy:
+                - strict-origin-when-cross-origin
+        status: 200 OK
+        code: 200
+        duration: 1.001584s
+    - id: 24
+      request:
+        proto: HTTP/1.1
+        proto_major: 1
+        proto_minor: 1
+        content_length: 0
+        host: classic-00.dne-okta.com
+        form:
+            filter:
+                - type eq "BUILT_IN"
+            limit:
+                - "200"
+        headers:
+            Accept:
+                - application/json
+            Authorization:
+                - SSWS REDACTED
+        url: https://classic-00.dne-okta.com/api/v1/groups?filter=type+eq+%22BUILT_IN%22&limit=200
+        method: GET
+      response:
+        proto: HTTP/2.0
+        proto_major: 2
+        proto_minor: 0
+        content_length: -1
+        uncompressed: true
+        body: '[{"id":"00grp9xdc1NNG01rz697","created":"2025-05-23T11:44:52.000Z","lastUpdated":"2025-05-23T11:44:52.000Z","lastMembershipUpdated":"2025-06-11T14:15:38.000Z","objectClass":["okta:user_group"],"type":"BUILT_IN","profile":{"name":"Everyone","description":"All users in your organization"},"_links":{"logo":[{"name":"medium","href":"https://ok14static.oktacdn.com/assets/img/logos/groups/odyssey/okta-medium.30ce6d4085dff29412984e4c191bc874.png","type":"image/png"},{"name":"large","href":"https://ok14static.oktacdn.com/assets/img/logos/groups/odyssey/okta-large.c3cb8cda8ae0add1b4fe928f5844dbe3.png","type":"image/png"}],"users":{"href":"https://classic-00.dne-okta.com/api/v1/groups/00grp9xdc1NNG01rz697/users"},"apps":{"href":"https://classic-00.dne-okta.com/api/v1/groups/00grp9xdc1NNG01rz697/apps"}}},{"id":"00grp9xddp6qDUvaD697","created":"2025-05-23T11:44:54.000Z","lastUpdated":"2025-05-23T11:44:54.000Z","lastMembershipUpdated":"2025-05-23T11:44:54.000Z","objectClass":["okta:user_group"],"type":"BUILT_IN","profile":{"name":"Okta Administrators","description":"Okta manages this group, which contains all administrators in your organization."},"_links":{"logo":[{"name":"medium","href":"https://ok14static.oktacdn.com/assets/img/logos/groups/odyssey/okta-medium.30ce6d4085dff29412984e4c191bc874.png","type":"image/png"},{"name":"large","href":"https://ok14static.oktacdn.com/assets/img/logos/groups/odyssey/okta-large.c3cb8cda8ae0add1b4fe928f5844dbe3.png","type":"image/png"}],"users":{"href":"https://classic-00.dne-okta.com/api/v1/groups/00grp9xddp6qDUvaD697/users"},"apps":{"href":"https://classic-00.dne-okta.com/api/v1/groups/00grp9xddp6qDUvaD697/apps"}}}]'
+        headers:
+            Accept-Ch:
+                - Sec-CH-UA-Platform-Version
+            Content-Type:
+                - application/json
+            Date:
+                - Mon, 16 Jun 2025 13:10:31 GMT
+            Link:
+                - <https://classic-00.dne-okta.com/api/v1/groups?limit=200&filter=type+eq+%22BUILT_IN%22>; rel="self"
+            Referrer-Policy:
+                - strict-origin-when-cross-origin
+        status: 200 OK
+        code: 200
+        duration: 1.011692167s
+    - id: 25
+      request:
+        proto: HTTP/1.1
+        proto_major: 1
+        proto_minor: 1
+        content_length: 0
+        host: classic-00.dne-okta.com
+        form:
+            filter:
                 - type eq "APP_GROUP"
             limit:
                 - "200"
@@ -856,120 +968,14 @@
             Content-Type:
                 - application/json
             Date:
-                - Fri, 13 Jun 2025 14:12:16 GMT
+                - Mon, 16 Jun 2025 13:10:31 GMT
             Link:
                 - <https://classic-00.dne-okta.com/api/v1/groups?limit=200&filter=type+eq+%22APP_GROUP%22>; rel="self"
             Referrer-Policy:
                 - strict-origin-when-cross-origin
         status: 200 OK
         code: 200
-        duration: 1.038316s
-    - id: 23
-      request:
-        proto: HTTP/1.1
-        proto_major: 1
-        proto_minor: 1
-        content_length: 0
-        host: classic-00.dne-okta.com
-        headers:
-            Accept:
-                - application/json
-            Authorization:
-                - SSWS REDACTED
-        url: https://classic-00.dne-okta.com/api/v1/groups/00gsb613n0QfNIZCR697
-        method: GET
-      response:
-        proto: HTTP/2.0
-        proto_major: 2
-        proto_minor: 0
-        content_length: -1
-        uncompressed: true
-        body: '{"id":"00gsb613n0QfNIZCR697","created":"2025-06-13T14:12:10.000Z","lastUpdated":"2025-06-13T14:12:10.000Z","lastMembershipUpdated":"2025-06-13T14:12:10.000Z","objectClass":["okta:user_group"],"type":"OKTA_GROUP","profile":{"name":"testAcc_4208174747 - Test 1","description":"testing, testing"},"_links":{"logo":[{"name":"medium","href":"https://ok14static.oktacdn.com/assets/img/logos/groups/odyssey/okta-medium.30ce6d4085dff29412984e4c191bc874.png","type":"image/png"},{"name":"large","href":"https://ok14static.oktacdn.com/assets/img/logos/groups/odyssey/okta-large.c3cb8cda8ae0add1b4fe928f5844dbe3.png","type":"image/png"}],"users":{"href":"https://classic-00.dne-okta.com/api/v1/groups/00gsb613n0QfNIZCR697/users"},"apps":{"href":"https://classic-00.dne-okta.com/api/v1/groups/00gsb613n0QfNIZCR697/apps"}}}'
-        headers:
-            Accept-Ch:
-                - Sec-CH-UA-Platform-Version
-            Content-Type:
-                - application/json
-            Date:
-                - Fri, 13 Jun 2025 14:12:17 GMT
-            Referrer-Policy:
-                - strict-origin-when-cross-origin
-        status: 200 OK
-        code: 200
-        duration: 1.0095015s
-    - id: 24
-      request:
-        proto: HTTP/1.1
-        proto_major: 1
-        proto_minor: 1
-        content_length: 0
-        host: classic-00.dne-okta.com
-        headers:
-            Accept:
-                - application/json
-            Authorization:
-                - SSWS REDACTED
-        url: https://classic-00.dne-okta.com/api/v1/groups/00gsb613n1rFNPWlL697
-        method: GET
-      response:
-        proto: HTTP/2.0
-        proto_major: 2
-        proto_minor: 0
-        content_length: -1
-        uncompressed: true
-        body: '{"id":"00gsb613n1rFNPWlL697","created":"2025-06-13T14:12:10.000Z","lastUpdated":"2025-06-13T14:12:10.000Z","lastMembershipUpdated":"2025-06-13T14:12:10.000Z","objectClass":["okta:user_group"],"type":"OKTA_GROUP","profile":{"name":"testAcc_4208174747  - Test 2","description":"testing, testing"},"_links":{"logo":[{"name":"medium","href":"https://ok14static.oktacdn.com/assets/img/logos/groups/odyssey/okta-medium.30ce6d4085dff29412984e4c191bc874.png","type":"image/png"},{"name":"large","href":"https://ok14static.oktacdn.com/assets/img/logos/groups/odyssey/okta-large.c3cb8cda8ae0add1b4fe928f5844dbe3.png","type":"image/png"}],"users":{"href":"https://classic-00.dne-okta.com/api/v1/groups/00gsb613n1rFNPWlL697/users"},"apps":{"href":"https://classic-00.dne-okta.com/api/v1/groups/00gsb613n1rFNPWlL697/apps"}}}'
-        headers:
-            Accept-Ch:
-                - Sec-CH-UA-Platform-Version
-            Content-Type:
-                - application/json
-            Date:
-                - Fri, 13 Jun 2025 14:12:17 GMT
-            Referrer-Policy:
-                - strict-origin-when-cross-origin
-        status: 200 OK
-        code: 200
-        duration: 1.020999708s
-    - id: 25
-      request:
-        proto: HTTP/1.1
-        proto_major: 1
-        proto_minor: 1
-        content_length: 0
-        host: classic-00.dne-okta.com
-        form:
-            filter:
-                - type eq "APP_GROUP"
-            limit:
-                - "200"
-        headers:
-            Accept:
-                - application/json
-            Authorization:
-                - SSWS REDACTED
-        url: https://classic-00.dne-okta.com/api/v1/groups?filter=type+eq+%22APP_GROUP%22&limit=200
-        method: GET
-      response:
-        proto: HTTP/2.0
-        proto_major: 2
-        proto_minor: 0
-        content_length: -1
-        uncompressed: true
-        body: '[]'
-        headers:
-            Accept-Ch:
-                - Sec-CH-UA-Platform-Version
-            Content-Type:
-                - application/json
-            Date:
-                - Fri, 13 Jun 2025 14:12:17 GMT
-            Link:
-                - <https://classic-00.dne-okta.com/api/v1/groups?limit=200&filter=type+eq+%22APP_GROUP%22>; rel="self"
-            Referrer-Policy:
-                - strict-origin-when-cross-origin
-        status: 200 OK
-        code: 200
-        duration: 1.021644833s
+        duration: 1.015122708s
     - id: 26
       request:
         proto: HTTP/1.1
@@ -977,39 +983,32 @@
         proto_minor: 1
         content_length: 0
         host: classic-00.dne-okta.com
-        form:
-            filter:
-                - type eq "BUILT_IN"
-            limit:
-                - "200"
-        headers:
-            Accept:
-                - application/json
-            Authorization:
-                - SSWS REDACTED
-        url: https://classic-00.dne-okta.com/api/v1/groups?filter=type+eq+%22BUILT_IN%22&limit=200
-        method: GET
-      response:
-        proto: HTTP/2.0
-        proto_major: 2
-        proto_minor: 0
-        content_length: -1
-        uncompressed: true
-        body: '[{"id":"00grp9xdc1NNG01rz697","created":"2025-05-23T11:44:52.000Z","lastUpdated":"2025-05-23T11:44:52.000Z","lastMembershipUpdated":"2025-06-11T14:15:38.000Z","objectClass":["okta:user_group"],"type":"BUILT_IN","profile":{"name":"Everyone","description":"All users in your organization"},"_links":{"logo":[{"name":"medium","href":"https://ok14static.oktacdn.com/assets/img/logos/groups/odyssey/okta-medium.30ce6d4085dff29412984e4c191bc874.png","type":"image/png"},{"name":"large","href":"https://ok14static.oktacdn.com/assets/img/logos/groups/odyssey/okta-large.c3cb8cda8ae0add1b4fe928f5844dbe3.png","type":"image/png"}],"users":{"href":"https://classic-00.dne-okta.com/api/v1/groups/00grp9xdc1NNG01rz697/users"},"apps":{"href":"https://classic-00.dne-okta.com/api/v1/groups/00grp9xdc1NNG01rz697/apps"}}},{"id":"00grp9xddp6qDUvaD697","created":"2025-05-23T11:44:54.000Z","lastUpdated":"2025-05-23T11:44:54.000Z","lastMembershipUpdated":"2025-05-23T11:44:54.000Z","objectClass":["okta:user_group"],"type":"BUILT_IN","profile":{"name":"Okta Administrators","description":"Okta manages this group, which contains all administrators in your organization."},"_links":{"logo":[{"name":"medium","href":"https://ok14static.oktacdn.com/assets/img/logos/groups/odyssey/okta-medium.30ce6d4085dff29412984e4c191bc874.png","type":"image/png"},{"name":"large","href":"https://ok14static.oktacdn.com/assets/img/logos/groups/odyssey/okta-large.c3cb8cda8ae0add1b4fe928f5844dbe3.png","type":"image/png"}],"users":{"href":"https://classic-00.dne-okta.com/api/v1/groups/00grp9xddp6qDUvaD697/users"},"apps":{"href":"https://classic-00.dne-okta.com/api/v1/groups/00grp9xddp6qDUvaD697/apps"}}}]'
-        headers:
-            Accept-Ch:
-                - Sec-CH-UA-Platform-Version
-            Content-Type:
-                - application/json
-            Date:
-                - Fri, 13 Jun 2025 14:12:17 GMT
-            Link:
-                - <https://classic-00.dne-okta.com/api/v1/groups?limit=200&filter=type+eq+%22BUILT_IN%22>; rel="self"
-            Referrer-Policy:
-                - strict-origin-when-cross-origin
-        status: 200 OK
-        code: 200
-        duration: 1.023776041s
+        headers:
+            Accept:
+                - application/json
+            Authorization:
+                - SSWS REDACTED
+        url: https://classic-00.dne-okta.com/api/v1/groups/00gsdmnhj6hixYFPU697
+        method: GET
+      response:
+        proto: HTTP/2.0
+        proto_major: 2
+        proto_minor: 0
+        content_length: -1
+        uncompressed: true
+        body: '{"id":"00gsdmnhj6hixYFPU697","created":"2025-06-16T13:10:24.000Z","lastUpdated":"2025-06-16T13:10:24.000Z","lastMembershipUpdated":"2025-06-16T13:10:24.000Z","objectClass":["okta:user_group"],"type":"OKTA_GROUP","profile":{"name":"testAcc_4208174747 - Test 1","description":"testing, testing"},"_links":{"logo":[{"name":"medium","href":"https://ok14static.oktacdn.com/assets/img/logos/groups/odyssey/okta-medium.30ce6d4085dff29412984e4c191bc874.png","type":"image/png"},{"name":"large","href":"https://ok14static.oktacdn.com/assets/img/logos/groups/odyssey/okta-large.c3cb8cda8ae0add1b4fe928f5844dbe3.png","type":"image/png"}],"users":{"href":"https://classic-00.dne-okta.com/api/v1/groups/00gsdmnhj6hixYFPU697/users"},"apps":{"href":"https://classic-00.dne-okta.com/api/v1/groups/00gsdmnhj6hixYFPU697/apps"}}}'
+        headers:
+            Accept-Ch:
+                - Sec-CH-UA-Platform-Version
+            Content-Type:
+                - application/json
+            Date:
+                - Mon, 16 Jun 2025 13:10:31 GMT
+            Referrer-Policy:
+                - strict-origin-when-cross-origin
+        status: 200 OK
+        code: 200
+        duration: 1.078904s
     - id: 27
       request:
         proto: HTTP/1.1
@@ -1035,19 +1034,19 @@
         proto_minor: 0
         content_length: -1
         uncompressed: true
-        body: '[{"id":"00gs5m97vplNeUXoG697","created":"2025-06-08T17:43:32.000Z","lastUpdated":"2025-06-08T17:43:32.000Z","lastMembershipUpdated":"2025-06-08T17:43:32.000Z","objectClass":["okta:user_group"],"type":"OKTA_GROUP","profile":{"name":"testAcc_161335912","description":""},"_links":{"logo":[{"name":"medium","href":"https://ok14static.oktacdn.com/assets/img/logos/groups/odyssey/okta-medium.30ce6d4085dff29412984e4c191bc874.png","type":"image/png"},{"name":"large","href":"https://ok14static.oktacdn.com/assets/img/logos/groups/odyssey/okta-large.c3cb8cda8ae0add1b4fe928f5844dbe3.png","type":"image/png"}],"users":{"href":"https://classic-00.dne-okta.com/api/v1/groups/00gs5m97vplNeUXoG697/users"},"apps":{"href":"https://classic-00.dne-okta.com/api/v1/groups/00gs5m97vplNeUXoG697/apps"}}},{"id":"00gsb613n1rFNPWlL697","created":"2025-06-13T14:12:10.000Z","lastUpdated":"2025-06-13T14:12:10.000Z","lastMembershipUpdated":"2025-06-13T14:12:10.000Z","objectClass":["okta:user_group"],"type":"OKTA_GROUP","profile":{"name":"testAcc_4208174747  - Test 2","description":"testing, testing"},"_links":{"logo":[{"name":"medium","href":"https://ok14static.oktacdn.com/assets/img/logos/groups/odyssey/okta-medium.30ce6d4085dff29412984e4c191bc874.png","type":"image/png"},{"name":"large","href":"https://ok14static.oktacdn.com/assets/img/logos/groups/odyssey/okta-large.c3cb8cda8ae0add1b4fe928f5844dbe3.png","type":"image/png"}],"users":{"href":"https://classic-00.dne-okta.com/api/v1/groups/00gsb613n1rFNPWlL697/users"},"apps":{"href":"https://classic-00.dne-okta.com/api/v1/groups/00gsb613n1rFNPWlL697/apps"}}},{"id":"00gsb613n0QfNIZCR697","created":"2025-06-13T14:12:10.000Z","lastUpdated":"2025-06-13T14:12:10.000Z","lastMembershipUpdated":"2025-06-13T14:12:10.000Z","objectClass":["okta:user_group"],"type":"OKTA_GROUP","profile":{"name":"testAcc_4208174747 - Test 1","description":"testing, testing"},"_links":{"logo":[{"name":"medium","href":"https://ok14static.oktacdn.com/assets/img/logos/groups/odyssey/okta-medium.30ce6d4085dff29412984e4c191bc874.png","type":"image/png"},{"name":"large","href":"https://ok14static.oktacdn.com/assets/img/logos/groups/odyssey/okta-large.c3cb8cda8ae0add1b4fe928f5844dbe3.png","type":"image/png"}],"users":{"href":"https://classic-00.dne-okta.com/api/v1/groups/00gsb613n0QfNIZCR697/users"},"apps":{"href":"https://classic-00.dne-okta.com/api/v1/groups/00gsb613n0QfNIZCR697/apps"}}}]'
-        headers:
-            Accept-Ch:
-                - Sec-CH-UA-Platform-Version
-            Content-Type:
-                - application/json
-            Date:
-                - Fri, 13 Jun 2025 14:12:17 GMT
-            Referrer-Policy:
-                - strict-origin-when-cross-origin
-        status: 200 OK
-        code: 200
-        duration: 1.03912825s
+        body: '[{"id":"00gs5m97vplNeUXoG697","created":"2025-06-08T17:43:32.000Z","lastUpdated":"2025-06-08T17:43:32.000Z","lastMembershipUpdated":"2025-06-08T17:43:32.000Z","objectClass":["okta:user_group"],"type":"OKTA_GROUP","profile":{"name":"testAcc_161335912","description":""},"_links":{"logo":[{"name":"medium","href":"https://ok14static.oktacdn.com/assets/img/logos/groups/odyssey/okta-medium.30ce6d4085dff29412984e4c191bc874.png","type":"image/png"},{"name":"large","href":"https://ok14static.oktacdn.com/assets/img/logos/groups/odyssey/okta-large.c3cb8cda8ae0add1b4fe928f5844dbe3.png","type":"image/png"}],"users":{"href":"https://classic-00.dne-okta.com/api/v1/groups/00gs5m97vplNeUXoG697/users"},"apps":{"href":"https://classic-00.dne-okta.com/api/v1/groups/00gs5m97vplNeUXoG697/apps"}}},{"id":"00gsdmmtcadVWdxCf697","created":"2025-06-16T13:10:24.000Z","lastUpdated":"2025-06-16T13:10:24.000Z","lastMembershipUpdated":"2025-06-16T13:10:24.000Z","objectClass":["okta:user_group"],"type":"OKTA_GROUP","profile":{"name":"testAcc_4208174747  - Test 2","description":"testing, testing"},"_links":{"logo":[{"name":"medium","href":"https://ok14static.oktacdn.com/assets/img/logos/groups/odyssey/okta-medium.30ce6d4085dff29412984e4c191bc874.png","type":"image/png"},{"name":"large","href":"https://ok14static.oktacdn.com/assets/img/logos/groups/odyssey/okta-large.c3cb8cda8ae0add1b4fe928f5844dbe3.png","type":"image/png"}],"users":{"href":"https://classic-00.dne-okta.com/api/v1/groups/00gsdmmtcadVWdxCf697/users"},"apps":{"href":"https://classic-00.dne-okta.com/api/v1/groups/00gsdmmtcadVWdxCf697/apps"}}},{"id":"00gsdmnhj6hixYFPU697","created":"2025-06-16T13:10:24.000Z","lastUpdated":"2025-06-16T13:10:24.000Z","lastMembershipUpdated":"2025-06-16T13:10:24.000Z","objectClass":["okta:user_group"],"type":"OKTA_GROUP","profile":{"name":"testAcc_4208174747 - Test 1","description":"testing, testing"},"_links":{"logo":[{"name":"medium","href":"https://ok14static.oktacdn.com/assets/img/logos/groups/odyssey/okta-medium.30ce6d4085dff29412984e4c191bc874.png","type":"image/png"},{"name":"large","href":"https://ok14static.oktacdn.com/assets/img/logos/groups/odyssey/okta-large.c3cb8cda8ae0add1b4fe928f5844dbe3.png","type":"image/png"}],"users":{"href":"https://classic-00.dne-okta.com/api/v1/groups/00gsdmnhj6hixYFPU697/users"},"apps":{"href":"https://classic-00.dne-okta.com/api/v1/groups/00gsdmnhj6hixYFPU697/apps"}}}]'
+        headers:
+            Accept-Ch:
+                - Sec-CH-UA-Platform-Version
+            Content-Type:
+                - application/json
+            Date:
+                - Mon, 16 Jun 2025 13:10:32 GMT
+            Referrer-Policy:
+                - strict-origin-when-cross-origin
+        status: 200 OK
+        code: 200
+        duration: 1.826242333s
     - id: 28
       request:
         proto: HTTP/1.1
@@ -1057,37 +1056,37 @@
         host: classic-00.dne-okta.com
         form:
             filter:
-                - type eq "APP_GROUP"
-            limit:
-                - "200"
-        headers:
-            Accept:
-                - application/json
-            Authorization:
-                - SSWS REDACTED
-        url: https://classic-00.dne-okta.com/api/v1/groups?filter=type+eq+%22APP_GROUP%22&limit=200
-        method: GET
-      response:
-        proto: HTTP/2.0
-        proto_major: 2
-        proto_minor: 0
-        content_length: -1
-        uncompressed: true
-        body: '[]'
-        headers:
-            Accept-Ch:
-                - Sec-CH-UA-Platform-Version
-            Content-Type:
-                - application/json
-            Date:
-                - Fri, 13 Jun 2025 14:12:18 GMT
-            Link:
-                - <https://classic-00.dne-okta.com/api/v1/groups?limit=200&filter=type+eq+%22APP_GROUP%22>; rel="self"
-            Referrer-Policy:
-                - strict-origin-when-cross-origin
-        status: 200 OK
-        code: 200
-        duration: 999.06675ms
+                - type eq "BUILT_IN"
+            limit:
+                - "200"
+        headers:
+            Accept:
+                - application/json
+            Authorization:
+                - SSWS REDACTED
+        url: https://classic-00.dne-okta.com/api/v1/groups?filter=type+eq+%22BUILT_IN%22&limit=200
+        method: GET
+      response:
+        proto: HTTP/2.0
+        proto_major: 2
+        proto_minor: 0
+        content_length: -1
+        uncompressed: true
+        body: '[{"id":"00grp9xdc1NNG01rz697","created":"2025-05-23T11:44:52.000Z","lastUpdated":"2025-05-23T11:44:52.000Z","lastMembershipUpdated":"2025-06-11T14:15:38.000Z","objectClass":["okta:user_group"],"type":"BUILT_IN","profile":{"name":"Everyone","description":"All users in your organization"},"_links":{"logo":[{"name":"medium","href":"https://ok14static.oktacdn.com/assets/img/logos/groups/odyssey/okta-medium.30ce6d4085dff29412984e4c191bc874.png","type":"image/png"},{"name":"large","href":"https://ok14static.oktacdn.com/assets/img/logos/groups/odyssey/okta-large.c3cb8cda8ae0add1b4fe928f5844dbe3.png","type":"image/png"}],"users":{"href":"https://classic-00.dne-okta.com/api/v1/groups/00grp9xdc1NNG01rz697/users"},"apps":{"href":"https://classic-00.dne-okta.com/api/v1/groups/00grp9xdc1NNG01rz697/apps"}}},{"id":"00grp9xddp6qDUvaD697","created":"2025-05-23T11:44:54.000Z","lastUpdated":"2025-05-23T11:44:54.000Z","lastMembershipUpdated":"2025-05-23T11:44:54.000Z","objectClass":["okta:user_group"],"type":"BUILT_IN","profile":{"name":"Okta Administrators","description":"Okta manages this group, which contains all administrators in your organization."},"_links":{"logo":[{"name":"medium","href":"https://ok14static.oktacdn.com/assets/img/logos/groups/odyssey/okta-medium.30ce6d4085dff29412984e4c191bc874.png","type":"image/png"},{"name":"large","href":"https://ok14static.oktacdn.com/assets/img/logos/groups/odyssey/okta-large.c3cb8cda8ae0add1b4fe928f5844dbe3.png","type":"image/png"}],"users":{"href":"https://classic-00.dne-okta.com/api/v1/groups/00grp9xddp6qDUvaD697/users"},"apps":{"href":"https://classic-00.dne-okta.com/api/v1/groups/00grp9xddp6qDUvaD697/apps"}}}]'
+        headers:
+            Accept-Ch:
+                - Sec-CH-UA-Platform-Version
+            Content-Type:
+                - application/json
+            Date:
+                - Mon, 16 Jun 2025 13:10:33 GMT
+            Link:
+                - <https://classic-00.dne-okta.com/api/v1/groups?limit=200&filter=type+eq+%22BUILT_IN%22>; rel="self"
+            Referrer-Policy:
+                - strict-origin-when-cross-origin
+        status: 200 OK
+        code: 200
+        duration: 1.012820125s
     - id: 29
       request:
         proto: HTTP/1.1
@@ -1113,19 +1112,19 @@
         proto_minor: 0
         content_length: -1
         uncompressed: true
-        body: '[{"id":"00gs5m97vplNeUXoG697","created":"2025-06-08T17:43:32.000Z","lastUpdated":"2025-06-08T17:43:32.000Z","lastMembershipUpdated":"2025-06-08T17:43:32.000Z","objectClass":["okta:user_group"],"type":"OKTA_GROUP","profile":{"name":"testAcc_161335912","description":""},"_links":{"logo":[{"name":"medium","href":"https://ok14static.oktacdn.com/assets/img/logos/groups/odyssey/okta-medium.30ce6d4085dff29412984e4c191bc874.png","type":"image/png"},{"name":"large","href":"https://ok14static.oktacdn.com/assets/img/logos/groups/odyssey/okta-large.c3cb8cda8ae0add1b4fe928f5844dbe3.png","type":"image/png"}],"users":{"href":"https://classic-00.dne-okta.com/api/v1/groups/00gs5m97vplNeUXoG697/users"},"apps":{"href":"https://classic-00.dne-okta.com/api/v1/groups/00gs5m97vplNeUXoG697/apps"}}},{"id":"00gsb613n1rFNPWlL697","created":"2025-06-13T14:12:10.000Z","lastUpdated":"2025-06-13T14:12:10.000Z","lastMembershipUpdated":"2025-06-13T14:12:10.000Z","objectClass":["okta:user_group"],"type":"OKTA_GROUP","profile":{"name":"testAcc_4208174747  - Test 2","description":"testing, testing"},"_links":{"logo":[{"name":"medium","href":"https://ok14static.oktacdn.com/assets/img/logos/groups/odyssey/okta-medium.30ce6d4085dff29412984e4c191bc874.png","type":"image/png"},{"name":"large","href":"https://ok14static.oktacdn.com/assets/img/logos/groups/odyssey/okta-large.c3cb8cda8ae0add1b4fe928f5844dbe3.png","type":"image/png"}],"users":{"href":"https://classic-00.dne-okta.com/api/v1/groups/00gsb613n1rFNPWlL697/users"},"apps":{"href":"https://classic-00.dne-okta.com/api/v1/groups/00gsb613n1rFNPWlL697/apps"}}},{"id":"00gsb613n0QfNIZCR697","created":"2025-06-13T14:12:10.000Z","lastUpdated":"2025-06-13T14:12:10.000Z","lastMembershipUpdated":"2025-06-13T14:12:10.000Z","objectClass":["okta:user_group"],"type":"OKTA_GROUP","profile":{"name":"testAcc_4208174747 - Test 1","description":"testing, testing"},"_links":{"logo":[{"name":"medium","href":"https://ok14static.oktacdn.com/assets/img/logos/groups/odyssey/okta-medium.30ce6d4085dff29412984e4c191bc874.png","type":"image/png"},{"name":"large","href":"https://ok14static.oktacdn.com/assets/img/logos/groups/odyssey/okta-large.c3cb8cda8ae0add1b4fe928f5844dbe3.png","type":"image/png"}],"users":{"href":"https://classic-00.dne-okta.com/api/v1/groups/00gsb613n0QfNIZCR697/users"},"apps":{"href":"https://classic-00.dne-okta.com/api/v1/groups/00gsb613n0QfNIZCR697/apps"}}}]'
-        headers:
-            Accept-Ch:
-                - Sec-CH-UA-Platform-Version
-            Content-Type:
-                - application/json
-            Date:
-                - Fri, 13 Jun 2025 14:12:18 GMT
-            Referrer-Policy:
-                - strict-origin-when-cross-origin
-        status: 200 OK
-        code: 200
-        duration: 1.012567542s
+        body: '[{"id":"00gs5m97vplNeUXoG697","created":"2025-06-08T17:43:32.000Z","lastUpdated":"2025-06-08T17:43:32.000Z","lastMembershipUpdated":"2025-06-08T17:43:32.000Z","objectClass":["okta:user_group"],"type":"OKTA_GROUP","profile":{"name":"testAcc_161335912","description":""},"_links":{"logo":[{"name":"medium","href":"https://ok14static.oktacdn.com/assets/img/logos/groups/odyssey/okta-medium.30ce6d4085dff29412984e4c191bc874.png","type":"image/png"},{"name":"large","href":"https://ok14static.oktacdn.com/assets/img/logos/groups/odyssey/okta-large.c3cb8cda8ae0add1b4fe928f5844dbe3.png","type":"image/png"}],"users":{"href":"https://classic-00.dne-okta.com/api/v1/groups/00gs5m97vplNeUXoG697/users"},"apps":{"href":"https://classic-00.dne-okta.com/api/v1/groups/00gs5m97vplNeUXoG697/apps"}}},{"id":"00gsdmmtcadVWdxCf697","created":"2025-06-16T13:10:24.000Z","lastUpdated":"2025-06-16T13:10:24.000Z","lastMembershipUpdated":"2025-06-16T13:10:24.000Z","objectClass":["okta:user_group"],"type":"OKTA_GROUP","profile":{"name":"testAcc_4208174747  - Test 2","description":"testing, testing"},"_links":{"logo":[{"name":"medium","href":"https://ok14static.oktacdn.com/assets/img/logos/groups/odyssey/okta-medium.30ce6d4085dff29412984e4c191bc874.png","type":"image/png"},{"name":"large","href":"https://ok14static.oktacdn.com/assets/img/logos/groups/odyssey/okta-large.c3cb8cda8ae0add1b4fe928f5844dbe3.png","type":"image/png"}],"users":{"href":"https://classic-00.dne-okta.com/api/v1/groups/00gsdmmtcadVWdxCf697/users"},"apps":{"href":"https://classic-00.dne-okta.com/api/v1/groups/00gsdmmtcadVWdxCf697/apps"}}},{"id":"00gsdmnhj6hixYFPU697","created":"2025-06-16T13:10:24.000Z","lastUpdated":"2025-06-16T13:10:24.000Z","lastMembershipUpdated":"2025-06-16T13:10:24.000Z","objectClass":["okta:user_group"],"type":"OKTA_GROUP","profile":{"name":"testAcc_4208174747 - Test 1","description":"testing, testing"},"_links":{"logo":[{"name":"medium","href":"https://ok14static.oktacdn.com/assets/img/logos/groups/odyssey/okta-medium.30ce6d4085dff29412984e4c191bc874.png","type":"image/png"},{"name":"large","href":"https://ok14static.oktacdn.com/assets/img/logos/groups/odyssey/okta-large.c3cb8cda8ae0add1b4fe928f5844dbe3.png","type":"image/png"}],"users":{"href":"https://classic-00.dne-okta.com/api/v1/groups/00gsdmnhj6hixYFPU697/users"},"apps":{"href":"https://classic-00.dne-okta.com/api/v1/groups/00gsdmnhj6hixYFPU697/apps"}}}]'
+        headers:
+            Accept-Ch:
+                - Sec-CH-UA-Platform-Version
+            Content-Type:
+                - application/json
+            Date:
+                - Mon, 16 Jun 2025 13:10:33 GMT
+            Referrer-Policy:
+                - strict-origin-when-cross-origin
+        status: 200 OK
+        code: 200
+        duration: 1.016229709s
     - id: 30
       request:
         proto: HTTP/1.1
@@ -1135,78 +1134,38 @@
         host: classic-00.dne-okta.com
         form:
             filter:
-                - type eq "BUILT_IN"
-            limit:
-                - "200"
-        headers:
-            Accept:
-                - application/json
-            Authorization:
-                - SSWS REDACTED
-        url: https://classic-00.dne-okta.com/api/v1/groups?filter=type+eq+%22BUILT_IN%22&limit=200
-        method: GET
-      response:
-        proto: HTTP/2.0
-        proto_major: 2
-        proto_minor: 0
-        content_length: -1
-        uncompressed: true
-        body: '[{"id":"00grp9xdc1NNG01rz697","created":"2025-05-23T11:44:52.000Z","lastUpdated":"2025-05-23T11:44:52.000Z","lastMembershipUpdated":"2025-06-11T14:15:38.000Z","objectClass":["okta:user_group"],"type":"BUILT_IN","profile":{"name":"Everyone","description":"All users in your organization"},"_links":{"logo":[{"name":"medium","href":"https://ok14static.oktacdn.com/assets/img/logos/groups/odyssey/okta-medium.30ce6d4085dff29412984e4c191bc874.png","type":"image/png"},{"name":"large","href":"https://ok14static.oktacdn.com/assets/img/logos/groups/odyssey/okta-large.c3cb8cda8ae0add1b4fe928f5844dbe3.png","type":"image/png"}],"users":{"href":"https://classic-00.dne-okta.com/api/v1/groups/00grp9xdc1NNG01rz697/users"},"apps":{"href":"https://classic-00.dne-okta.com/api/v1/groups/00grp9xdc1NNG01rz697/apps"}}},{"id":"00grp9xddp6qDUvaD697","created":"2025-05-23T11:44:54.000Z","lastUpdated":"2025-05-23T11:44:54.000Z","lastMembershipUpdated":"2025-05-23T11:44:54.000Z","objectClass":["okta:user_group"],"type":"BUILT_IN","profile":{"name":"Okta Administrators","description":"Okta manages this group, which contains all administrators in your organization."},"_links":{"logo":[{"name":"medium","href":"https://ok14static.oktacdn.com/assets/img/logos/groups/odyssey/okta-medium.30ce6d4085dff29412984e4c191bc874.png","type":"image/png"},{"name":"large","href":"https://ok14static.oktacdn.com/assets/img/logos/groups/odyssey/okta-large.c3cb8cda8ae0add1b4fe928f5844dbe3.png","type":"image/png"}],"users":{"href":"https://classic-00.dne-okta.com/api/v1/groups/00grp9xddp6qDUvaD697/users"},"apps":{"href":"https://classic-00.dne-okta.com/api/v1/groups/00grp9xddp6qDUvaD697/apps"}}}]'
-        headers:
-            Accept-Ch:
-                - Sec-CH-UA-Platform-Version
-            Content-Type:
-                - application/json
-            Date:
-                - Fri, 13 Jun 2025 14:12:18 GMT
-            Link:
-                - <https://classic-00.dne-okta.com/api/v1/groups?limit=200&filter=type+eq+%22BUILT_IN%22>; rel="self"
-            Referrer-Policy:
-                - strict-origin-when-cross-origin
-        status: 200 OK
-        code: 200
-        duration: 1.050268958s
+                - type eq "APP_GROUP"
+            limit:
+                - "200"
+        headers:
+            Accept:
+                - application/json
+            Authorization:
+                - SSWS REDACTED
+        url: https://classic-00.dne-okta.com/api/v1/groups?filter=type+eq+%22APP_GROUP%22&limit=200
+        method: GET
+      response:
+        proto: HTTP/2.0
+        proto_major: 2
+        proto_minor: 0
+        content_length: -1
+        uncompressed: true
+        body: '[]'
+        headers:
+            Accept-Ch:
+                - Sec-CH-UA-Platform-Version
+            Content-Type:
+                - application/json
+            Date:
+                - Mon, 16 Jun 2025 13:10:33 GMT
+            Link:
+                - <https://classic-00.dne-okta.com/api/v1/groups?limit=200&filter=type+eq+%22APP_GROUP%22>; rel="self"
+            Referrer-Policy:
+                - strict-origin-when-cross-origin
+        status: 200 OK
+        code: 200
+        duration: 1.028183208s
     - id: 31
-      request:
-        proto: HTTP/1.1
-        proto_major: 1
-        proto_minor: 1
-        content_length: 0
-        host: classic-00.dne-okta.com
-        form:
-            filter:
-                - type eq "APP_GROUP"
-            limit:
-                - "200"
-        headers:
-            Accept:
-                - application/json
-            Authorization:
-                - SSWS REDACTED
-        url: https://classic-00.dne-okta.com/api/v1/groups?filter=type+eq+%22APP_GROUP%22&limit=200
-        method: GET
-      response:
-        proto: HTTP/2.0
-        proto_major: 2
-        proto_minor: 0
-        content_length: -1
-        uncompressed: true
-        body: '[]'
-        headers:
-            Accept-Ch:
-                - Sec-CH-UA-Platform-Version
-            Content-Type:
-                - application/json
-            Date:
-                - Fri, 13 Jun 2025 14:12:19 GMT
-            Link:
-                - <https://classic-00.dne-okta.com/api/v1/groups?limit=200&filter=type+eq+%22APP_GROUP%22>; rel="self"
-            Referrer-Policy:
-                - strict-origin-when-cross-origin
-        status: 200 OK
-        code: 200
-        duration: 1.012251875s
-    - id: 32
       request:
         proto: HTTP/1.1
         proto_major: 1
@@ -1231,19 +1190,59 @@
         proto_minor: 0
         content_length: -1
         uncompressed: true
-        body: '[{"id":"00gs5m97vplNeUXoG697","created":"2025-06-08T17:43:32.000Z","lastUpdated":"2025-06-08T17:43:32.000Z","lastMembershipUpdated":"2025-06-08T17:43:32.000Z","objectClass":["okta:user_group"],"type":"OKTA_GROUP","profile":{"name":"testAcc_161335912","description":""},"_links":{"logo":[{"name":"medium","href":"https://ok14static.oktacdn.com/assets/img/logos/groups/odyssey/okta-medium.30ce6d4085dff29412984e4c191bc874.png","type":"image/png"},{"name":"large","href":"https://ok14static.oktacdn.com/assets/img/logos/groups/odyssey/okta-large.c3cb8cda8ae0add1b4fe928f5844dbe3.png","type":"image/png"}],"users":{"href":"https://classic-00.dne-okta.com/api/v1/groups/00gs5m97vplNeUXoG697/users"},"apps":{"href":"https://classic-00.dne-okta.com/api/v1/groups/00gs5m97vplNeUXoG697/apps"}}},{"id":"00gsb613n1rFNPWlL697","created":"2025-06-13T14:12:10.000Z","lastUpdated":"2025-06-13T14:12:10.000Z","lastMembershipUpdated":"2025-06-13T14:12:10.000Z","objectClass":["okta:user_group"],"type":"OKTA_GROUP","profile":{"name":"testAcc_4208174747  - Test 2","description":"testing, testing"},"_links":{"logo":[{"name":"medium","href":"https://ok14static.oktacdn.com/assets/img/logos/groups/odyssey/okta-medium.30ce6d4085dff29412984e4c191bc874.png","type":"image/png"},{"name":"large","href":"https://ok14static.oktacdn.com/assets/img/logos/groups/odyssey/okta-large.c3cb8cda8ae0add1b4fe928f5844dbe3.png","type":"image/png"}],"users":{"href":"https://classic-00.dne-okta.com/api/v1/groups/00gsb613n1rFNPWlL697/users"},"apps":{"href":"https://classic-00.dne-okta.com/api/v1/groups/00gsb613n1rFNPWlL697/apps"}}},{"id":"00gsb613n0QfNIZCR697","created":"2025-06-13T14:12:10.000Z","lastUpdated":"2025-06-13T14:12:10.000Z","lastMembershipUpdated":"2025-06-13T14:12:10.000Z","objectClass":["okta:user_group"],"type":"OKTA_GROUP","profile":{"name":"testAcc_4208174747 - Test 1","description":"testing, testing"},"_links":{"logo":[{"name":"medium","href":"https://ok14static.oktacdn.com/assets/img/logos/groups/odyssey/okta-medium.30ce6d4085dff29412984e4c191bc874.png","type":"image/png"},{"name":"large","href":"https://ok14static.oktacdn.com/assets/img/logos/groups/odyssey/okta-large.c3cb8cda8ae0add1b4fe928f5844dbe3.png","type":"image/png"}],"users":{"href":"https://classic-00.dne-okta.com/api/v1/groups/00gsb613n0QfNIZCR697/users"},"apps":{"href":"https://classic-00.dne-okta.com/api/v1/groups/00gsb613n0QfNIZCR697/apps"}}}]'
-        headers:
-            Accept-Ch:
-                - Sec-CH-UA-Platform-Version
-            Content-Type:
-                - application/json
-            Date:
-                - Fri, 13 Jun 2025 14:12:19 GMT
-            Referrer-Policy:
-                - strict-origin-when-cross-origin
-        status: 200 OK
-        code: 200
-        duration: 1.062377625s
+        body: '[{"id":"00gs5m97vplNeUXoG697","created":"2025-06-08T17:43:32.000Z","lastUpdated":"2025-06-08T17:43:32.000Z","lastMembershipUpdated":"2025-06-08T17:43:32.000Z","objectClass":["okta:user_group"],"type":"OKTA_GROUP","profile":{"name":"testAcc_161335912","description":""},"_links":{"logo":[{"name":"medium","href":"https://ok14static.oktacdn.com/assets/img/logos/groups/odyssey/okta-medium.30ce6d4085dff29412984e4c191bc874.png","type":"image/png"},{"name":"large","href":"https://ok14static.oktacdn.com/assets/img/logos/groups/odyssey/okta-large.c3cb8cda8ae0add1b4fe928f5844dbe3.png","type":"image/png"}],"users":{"href":"https://classic-00.dne-okta.com/api/v1/groups/00gs5m97vplNeUXoG697/users"},"apps":{"href":"https://classic-00.dne-okta.com/api/v1/groups/00gs5m97vplNeUXoG697/apps"}}},{"id":"00gsdmmtcadVWdxCf697","created":"2025-06-16T13:10:24.000Z","lastUpdated":"2025-06-16T13:10:24.000Z","lastMembershipUpdated":"2025-06-16T13:10:24.000Z","objectClass":["okta:user_group"],"type":"OKTA_GROUP","profile":{"name":"testAcc_4208174747  - Test 2","description":"testing, testing"},"_links":{"logo":[{"name":"medium","href":"https://ok14static.oktacdn.com/assets/img/logos/groups/odyssey/okta-medium.30ce6d4085dff29412984e4c191bc874.png","type":"image/png"},{"name":"large","href":"https://ok14static.oktacdn.com/assets/img/logos/groups/odyssey/okta-large.c3cb8cda8ae0add1b4fe928f5844dbe3.png","type":"image/png"}],"users":{"href":"https://classic-00.dne-okta.com/api/v1/groups/00gsdmmtcadVWdxCf697/users"},"apps":{"href":"https://classic-00.dne-okta.com/api/v1/groups/00gsdmmtcadVWdxCf697/apps"}}},{"id":"00gsdmnhj6hixYFPU697","created":"2025-06-16T13:10:24.000Z","lastUpdated":"2025-06-16T13:10:24.000Z","lastMembershipUpdated":"2025-06-16T13:10:24.000Z","objectClass":["okta:user_group"],"type":"OKTA_GROUP","profile":{"name":"testAcc_4208174747 - Test 1","description":"testing, testing"},"_links":{"logo":[{"name":"medium","href":"https://ok14static.oktacdn.com/assets/img/logos/groups/odyssey/okta-medium.30ce6d4085dff29412984e4c191bc874.png","type":"image/png"},{"name":"large","href":"https://ok14static.oktacdn.com/assets/img/logos/groups/odyssey/okta-large.c3cb8cda8ae0add1b4fe928f5844dbe3.png","type":"image/png"}],"users":{"href":"https://classic-00.dne-okta.com/api/v1/groups/00gsdmnhj6hixYFPU697/users"},"apps":{"href":"https://classic-00.dne-okta.com/api/v1/groups/00gsdmnhj6hixYFPU697/apps"}}}]'
+        headers:
+            Accept-Ch:
+                - Sec-CH-UA-Platform-Version
+            Content-Type:
+                - application/json
+            Date:
+                - Mon, 16 Jun 2025 13:10:34 GMT
+            Referrer-Policy:
+                - strict-origin-when-cross-origin
+        status: 200 OK
+        code: 200
+        duration: 1.013535084s
+    - id: 32
+      request:
+        proto: HTTP/1.1
+        proto_major: 1
+        proto_minor: 1
+        content_length: 0
+        host: classic-00.dne-okta.com
+        form:
+            filter:
+                - type eq "APP_GROUP"
+            limit:
+                - "200"
+        headers:
+            Accept:
+                - application/json
+            Authorization:
+                - SSWS REDACTED
+        url: https://classic-00.dne-okta.com/api/v1/groups?filter=type+eq+%22APP_GROUP%22&limit=200
+        method: GET
+      response:
+        proto: HTTP/2.0
+        proto_major: 2
+        proto_minor: 0
+        content_length: -1
+        uncompressed: true
+        body: '[]'
+        headers:
+            Accept-Ch:
+                - Sec-CH-UA-Platform-Version
+            Content-Type:
+                - application/json
+            Date:
+                - Mon, 16 Jun 2025 13:10:34 GMT
+            Link:
+                - <https://classic-00.dne-okta.com/api/v1/groups?limit=200&filter=type+eq+%22APP_GROUP%22>; rel="self"
+            Referrer-Policy:
+                - strict-origin-when-cross-origin
+        status: 200 OK
+        code: 200
+        duration: 1.014072542s
     - id: 33
       request:
         proto: HTTP/1.1
@@ -1276,14 +1275,14 @@
             Content-Type:
                 - application/json
             Date:
-                - Fri, 13 Jun 2025 14:12:19 GMT
+                - Mon, 16 Jun 2025 13:10:34 GMT
             Link:
                 - <https://classic-00.dne-okta.com/api/v1/groups?limit=200&filter=type+eq+%22BUILT_IN%22>; rel="self"
             Referrer-Policy:
                 - strict-origin-when-cross-origin
         status: 200 OK
         code: 200
-        duration: 1.065621917s
+        duration: 1.044480334s
     - id: 34
       request:
         proto: HTTP/1.1
@@ -1296,141 +1295,28 @@
                 - application/json
             Authorization:
                 - SSWS REDACTED
-        url: https://classic-00.dne-okta.com/api/v1/groups/00gsb613n1rFNPWlL697
-        method: GET
-      response:
-        proto: HTTP/2.0
-        proto_major: 2
-        proto_minor: 0
-        content_length: -1
-        uncompressed: true
-        body: '{"id":"00gsb613n1rFNPWlL697","created":"2025-06-13T14:12:10.000Z","lastUpdated":"2025-06-13T14:12:10.000Z","lastMembershipUpdated":"2025-06-13T14:12:10.000Z","objectClass":["okta:user_group"],"type":"OKTA_GROUP","profile":{"name":"testAcc_4208174747  - Test 2","description":"testing, testing"},"_links":{"logo":[{"name":"medium","href":"https://ok14static.oktacdn.com/assets/img/logos/groups/odyssey/okta-medium.30ce6d4085dff29412984e4c191bc874.png","type":"image/png"},{"name":"large","href":"https://ok14static.oktacdn.com/assets/img/logos/groups/odyssey/okta-large.c3cb8cda8ae0add1b4fe928f5844dbe3.png","type":"image/png"}],"users":{"href":"https://classic-00.dne-okta.com/api/v1/groups/00gsb613n1rFNPWlL697/users"},"apps":{"href":"https://classic-00.dne-okta.com/api/v1/groups/00gsb613n1rFNPWlL697/apps"}}}'
-        headers:
-            Accept-Ch:
-                - Sec-CH-UA-Platform-Version
-            Content-Type:
-                - application/json
-            Date:
-                - Fri, 13 Jun 2025 14:12:21 GMT
-            Referrer-Policy:
-                - strict-origin-when-cross-origin
-        status: 200 OK
-        code: 200
-        duration: 1.017106541s
+        url: https://classic-00.dne-okta.com/api/v1/groups/00gsdmmtcadVWdxCf697
+        method: GET
+      response:
+        proto: HTTP/2.0
+        proto_major: 2
+        proto_minor: 0
+        content_length: -1
+        uncompressed: true
+        body: '{"id":"00gsdmmtcadVWdxCf697","created":"2025-06-16T13:10:24.000Z","lastUpdated":"2025-06-16T13:10:24.000Z","lastMembershipUpdated":"2025-06-16T13:10:24.000Z","objectClass":["okta:user_group"],"type":"OKTA_GROUP","profile":{"name":"testAcc_4208174747  - Test 2","description":"testing, testing"},"_links":{"logo":[{"name":"medium","href":"https://ok14static.oktacdn.com/assets/img/logos/groups/odyssey/okta-medium.30ce6d4085dff29412984e4c191bc874.png","type":"image/png"},{"name":"large","href":"https://ok14static.oktacdn.com/assets/img/logos/groups/odyssey/okta-large.c3cb8cda8ae0add1b4fe928f5844dbe3.png","type":"image/png"}],"users":{"href":"https://classic-00.dne-okta.com/api/v1/groups/00gsdmmtcadVWdxCf697/users"},"apps":{"href":"https://classic-00.dne-okta.com/api/v1/groups/00gsdmmtcadVWdxCf697/apps"}}}'
+        headers:
+            Accept-Ch:
+                - Sec-CH-UA-Platform-Version
+            Content-Type:
+                - application/json
+            Date:
+                - Mon, 16 Jun 2025 13:10:35 GMT
+            Referrer-Policy:
+                - strict-origin-when-cross-origin
+        status: 200 OK
+        code: 200
+        duration: 1.0009805s
     - id: 35
-      request:
-        proto: HTTP/1.1
-        proto_major: 1
-        proto_minor: 1
-        content_length: 0
-        host: classic-00.dne-okta.com
-        form:
-            filter:
-                - type eq "BUILT_IN"
-            limit:
-                - "200"
-        headers:
-            Accept:
-                - application/json
-            Authorization:
-                - SSWS REDACTED
-        url: https://classic-00.dne-okta.com/api/v1/groups?filter=type+eq+%22BUILT_IN%22&limit=200
-        method: GET
-      response:
-        proto: HTTP/2.0
-        proto_major: 2
-        proto_minor: 0
-        content_length: -1
-        uncompressed: true
-        body: '[{"id":"00grp9xdc1NNG01rz697","created":"2025-05-23T11:44:52.000Z","lastUpdated":"2025-05-23T11:44:52.000Z","lastMembershipUpdated":"2025-06-11T14:15:38.000Z","objectClass":["okta:user_group"],"type":"BUILT_IN","profile":{"name":"Everyone","description":"All users in your organization"},"_links":{"logo":[{"name":"medium","href":"https://ok14static.oktacdn.com/assets/img/logos/groups/odyssey/okta-medium.30ce6d4085dff29412984e4c191bc874.png","type":"image/png"},{"name":"large","href":"https://ok14static.oktacdn.com/assets/img/logos/groups/odyssey/okta-large.c3cb8cda8ae0add1b4fe928f5844dbe3.png","type":"image/png"}],"users":{"href":"https://classic-00.dne-okta.com/api/v1/groups/00grp9xdc1NNG01rz697/users"},"apps":{"href":"https://classic-00.dne-okta.com/api/v1/groups/00grp9xdc1NNG01rz697/apps"}}},{"id":"00grp9xddp6qDUvaD697","created":"2025-05-23T11:44:54.000Z","lastUpdated":"2025-05-23T11:44:54.000Z","lastMembershipUpdated":"2025-05-23T11:44:54.000Z","objectClass":["okta:user_group"],"type":"BUILT_IN","profile":{"name":"Okta Administrators","description":"Okta manages this group, which contains all administrators in your organization."},"_links":{"logo":[{"name":"medium","href":"https://ok14static.oktacdn.com/assets/img/logos/groups/odyssey/okta-medium.30ce6d4085dff29412984e4c191bc874.png","type":"image/png"},{"name":"large","href":"https://ok14static.oktacdn.com/assets/img/logos/groups/odyssey/okta-large.c3cb8cda8ae0add1b4fe928f5844dbe3.png","type":"image/png"}],"users":{"href":"https://classic-00.dne-okta.com/api/v1/groups/00grp9xddp6qDUvaD697/users"},"apps":{"href":"https://classic-00.dne-okta.com/api/v1/groups/00grp9xddp6qDUvaD697/apps"}}}]'
-        headers:
-            Accept-Ch:
-                - Sec-CH-UA-Platform-Version
-            Content-Type:
-                - application/json
-            Date:
-                - Fri, 13 Jun 2025 14:12:21 GMT
-            Link:
-                - <https://classic-00.dne-okta.com/api/v1/groups?limit=200&filter=type+eq+%22BUILT_IN%22>; rel="self"
-            Referrer-Policy:
-                - strict-origin-when-cross-origin
-        status: 200 OK
-        code: 200
-        duration: 1.031042834s
-    - id: 36
-      request:
-        proto: HTTP/1.1
-        proto_major: 1
-        proto_minor: 1
-        content_length: 0
-        host: classic-00.dne-okta.com
-        form:
-            filter:
-                - type eq "APP_GROUP"
-            limit:
-                - "200"
-        headers:
-            Accept:
-                - application/json
-            Authorization:
-                - SSWS REDACTED
-        url: https://classic-00.dne-okta.com/api/v1/groups?filter=type+eq+%22APP_GROUP%22&limit=200
-        method: GET
-      response:
-        proto: HTTP/2.0
-        proto_major: 2
-        proto_minor: 0
-        content_length: -1
-        uncompressed: true
-        body: '[]'
-        headers:
-            Accept-Ch:
-                - Sec-CH-UA-Platform-Version
-            Content-Type:
-                - application/json
-            Date:
-                - Fri, 13 Jun 2025 14:12:21 GMT
-            Link:
-                - <https://classic-00.dne-okta.com/api/v1/groups?limit=200&filter=type+eq+%22APP_GROUP%22>; rel="self"
-            Referrer-Policy:
-                - strict-origin-when-cross-origin
-        status: 200 OK
-        code: 200
-        duration: 1.045978291s
-    - id: 37
-      request:
-        proto: HTTP/1.1
-        proto_major: 1
-        proto_minor: 1
-        content_length: 0
-        host: classic-00.dne-okta.com
-        headers:
-            Accept:
-                - application/json
-            Authorization:
-                - SSWS REDACTED
-        url: https://classic-00.dne-okta.com/api/v1/groups/00gsb613n0QfNIZCR697
-        method: GET
-      response:
-        proto: HTTP/2.0
-        proto_major: 2
-        proto_minor: 0
-        content_length: -1
-        uncompressed: true
-        body: '{"id":"00gsb613n0QfNIZCR697","created":"2025-06-13T14:12:10.000Z","lastUpdated":"2025-06-13T14:12:10.000Z","lastMembershipUpdated":"2025-06-13T14:12:10.000Z","objectClass":["okta:user_group"],"type":"OKTA_GROUP","profile":{"name":"testAcc_4208174747 - Test 1","description":"testing, testing"},"_links":{"logo":[{"name":"medium","href":"https://ok14static.oktacdn.com/assets/img/logos/groups/odyssey/okta-medium.30ce6d4085dff29412984e4c191bc874.png","type":"image/png"},{"name":"large","href":"https://ok14static.oktacdn.com/assets/img/logos/groups/odyssey/okta-large.c3cb8cda8ae0add1b4fe928f5844dbe3.png","type":"image/png"}],"users":{"href":"https://classic-00.dne-okta.com/api/v1/groups/00gsb613n0QfNIZCR697/users"},"apps":{"href":"https://classic-00.dne-okta.com/api/v1/groups/00gsb613n0QfNIZCR697/apps"}}}'
-        headers:
-            Accept-Ch:
-                - Sec-CH-UA-Platform-Version
-            Content-Type:
-                - application/json
-            Date:
-                - Fri, 13 Jun 2025 14:12:21 GMT
-            Referrer-Policy:
-                - strict-origin-when-cross-origin
-        status: 200 OK
-        code: 200
-        duration: 1.753613917s
-    - id: 38
       request:
         proto: HTTP/1.1
         proto_major: 1
@@ -1455,19 +1341,132 @@
         proto_minor: 0
         content_length: -1
         uncompressed: true
-        body: '[{"id":"00gs5m97vplNeUXoG697","created":"2025-06-08T17:43:32.000Z","lastUpdated":"2025-06-08T17:43:32.000Z","lastMembershipUpdated":"2025-06-08T17:43:32.000Z","objectClass":["okta:user_group"],"type":"OKTA_GROUP","profile":{"name":"testAcc_161335912","description":""},"_links":{"logo":[{"name":"medium","href":"https://ok14static.oktacdn.com/assets/img/logos/groups/odyssey/okta-medium.30ce6d4085dff29412984e4c191bc874.png","type":"image/png"},{"name":"large","href":"https://ok14static.oktacdn.com/assets/img/logos/groups/odyssey/okta-large.c3cb8cda8ae0add1b4fe928f5844dbe3.png","type":"image/png"}],"users":{"href":"https://classic-00.dne-okta.com/api/v1/groups/00gs5m97vplNeUXoG697/users"},"apps":{"href":"https://classic-00.dne-okta.com/api/v1/groups/00gs5m97vplNeUXoG697/apps"}}},{"id":"00gsb613n1rFNPWlL697","created":"2025-06-13T14:12:10.000Z","lastUpdated":"2025-06-13T14:12:10.000Z","lastMembershipUpdated":"2025-06-13T14:12:10.000Z","objectClass":["okta:user_group"],"type":"OKTA_GROUP","profile":{"name":"testAcc_4208174747  - Test 2","description":"testing, testing"},"_links":{"logo":[{"name":"medium","href":"https://ok14static.oktacdn.com/assets/img/logos/groups/odyssey/okta-medium.30ce6d4085dff29412984e4c191bc874.png","type":"image/png"},{"name":"large","href":"https://ok14static.oktacdn.com/assets/img/logos/groups/odyssey/okta-large.c3cb8cda8ae0add1b4fe928f5844dbe3.png","type":"image/png"}],"users":{"href":"https://classic-00.dne-okta.com/api/v1/groups/00gsb613n1rFNPWlL697/users"},"apps":{"href":"https://classic-00.dne-okta.com/api/v1/groups/00gsb613n1rFNPWlL697/apps"}}},{"id":"00gsb613n0QfNIZCR697","created":"2025-06-13T14:12:10.000Z","lastUpdated":"2025-06-13T14:12:10.000Z","lastMembershipUpdated":"2025-06-13T14:12:10.000Z","objectClass":["okta:user_group"],"type":"OKTA_GROUP","profile":{"name":"testAcc_4208174747 - Test 1","description":"testing, testing"},"_links":{"logo":[{"name":"medium","href":"https://ok14static.oktacdn.com/assets/img/logos/groups/odyssey/okta-medium.30ce6d4085dff29412984e4c191bc874.png","type":"image/png"},{"name":"large","href":"https://ok14static.oktacdn.com/assets/img/logos/groups/odyssey/okta-large.c3cb8cda8ae0add1b4fe928f5844dbe3.png","type":"image/png"}],"users":{"href":"https://classic-00.dne-okta.com/api/v1/groups/00gsb613n0QfNIZCR697/users"},"apps":{"href":"https://classic-00.dne-okta.com/api/v1/groups/00gsb613n0QfNIZCR697/apps"}}}]'
-        headers:
-            Accept-Ch:
-                - Sec-CH-UA-Platform-Version
-            Content-Type:
-                - application/json
-            Date:
-                - Fri, 13 Jun 2025 14:12:21 GMT
-            Referrer-Policy:
-                - strict-origin-when-cross-origin
-        status: 200 OK
-        code: 200
-        duration: 1.769893292s
+        body: '[{"id":"00gs5m97vplNeUXoG697","created":"2025-06-08T17:43:32.000Z","lastUpdated":"2025-06-08T17:43:32.000Z","lastMembershipUpdated":"2025-06-08T17:43:32.000Z","objectClass":["okta:user_group"],"type":"OKTA_GROUP","profile":{"name":"testAcc_161335912","description":""},"_links":{"logo":[{"name":"medium","href":"https://ok14static.oktacdn.com/assets/img/logos/groups/odyssey/okta-medium.30ce6d4085dff29412984e4c191bc874.png","type":"image/png"},{"name":"large","href":"https://ok14static.oktacdn.com/assets/img/logos/groups/odyssey/okta-large.c3cb8cda8ae0add1b4fe928f5844dbe3.png","type":"image/png"}],"users":{"href":"https://classic-00.dne-okta.com/api/v1/groups/00gs5m97vplNeUXoG697/users"},"apps":{"href":"https://classic-00.dne-okta.com/api/v1/groups/00gs5m97vplNeUXoG697/apps"}}},{"id":"00gsdmmtcadVWdxCf697","created":"2025-06-16T13:10:24.000Z","lastUpdated":"2025-06-16T13:10:24.000Z","lastMembershipUpdated":"2025-06-16T13:10:24.000Z","objectClass":["okta:user_group"],"type":"OKTA_GROUP","profile":{"name":"testAcc_4208174747  - Test 2","description":"testing, testing"},"_links":{"logo":[{"name":"medium","href":"https://ok14static.oktacdn.com/assets/img/logos/groups/odyssey/okta-medium.30ce6d4085dff29412984e4c191bc874.png","type":"image/png"},{"name":"large","href":"https://ok14static.oktacdn.com/assets/img/logos/groups/odyssey/okta-large.c3cb8cda8ae0add1b4fe928f5844dbe3.png","type":"image/png"}],"users":{"href":"https://classic-00.dne-okta.com/api/v1/groups/00gsdmmtcadVWdxCf697/users"},"apps":{"href":"https://classic-00.dne-okta.com/api/v1/groups/00gsdmmtcadVWdxCf697/apps"}}},{"id":"00gsdmnhj6hixYFPU697","created":"2025-06-16T13:10:24.000Z","lastUpdated":"2025-06-16T13:10:24.000Z","lastMembershipUpdated":"2025-06-16T13:10:24.000Z","objectClass":["okta:user_group"],"type":"OKTA_GROUP","profile":{"name":"testAcc_4208174747 - Test 1","description":"testing, testing"},"_links":{"logo":[{"name":"medium","href":"https://ok14static.oktacdn.com/assets/img/logos/groups/odyssey/okta-medium.30ce6d4085dff29412984e4c191bc874.png","type":"image/png"},{"name":"large","href":"https://ok14static.oktacdn.com/assets/img/logos/groups/odyssey/okta-large.c3cb8cda8ae0add1b4fe928f5844dbe3.png","type":"image/png"}],"users":{"href":"https://classic-00.dne-okta.com/api/v1/groups/00gsdmnhj6hixYFPU697/users"},"apps":{"href":"https://classic-00.dne-okta.com/api/v1/groups/00gsdmnhj6hixYFPU697/apps"}}}]'
+        headers:
+            Accept-Ch:
+                - Sec-CH-UA-Platform-Version
+            Content-Type:
+                - application/json
+            Date:
+                - Mon, 16 Jun 2025 13:10:35 GMT
+            Referrer-Policy:
+                - strict-origin-when-cross-origin
+        status: 200 OK
+        code: 200
+        duration: 1.015877833s
+    - id: 36
+      request:
+        proto: HTTP/1.1
+        proto_major: 1
+        proto_minor: 1
+        content_length: 0
+        host: classic-00.dne-okta.com
+        headers:
+            Accept:
+                - application/json
+            Authorization:
+                - SSWS REDACTED
+        url: https://classic-00.dne-okta.com/api/v1/groups/00gsdmnhj6hixYFPU697
+        method: GET
+      response:
+        proto: HTTP/2.0
+        proto_major: 2
+        proto_minor: 0
+        content_length: -1
+        uncompressed: true
+        body: '{"id":"00gsdmnhj6hixYFPU697","created":"2025-06-16T13:10:24.000Z","lastUpdated":"2025-06-16T13:10:24.000Z","lastMembershipUpdated":"2025-06-16T13:10:24.000Z","objectClass":["okta:user_group"],"type":"OKTA_GROUP","profile":{"name":"testAcc_4208174747 - Test 1","description":"testing, testing"},"_links":{"logo":[{"name":"medium","href":"https://ok14static.oktacdn.com/assets/img/logos/groups/odyssey/okta-medium.30ce6d4085dff29412984e4c191bc874.png","type":"image/png"},{"name":"large","href":"https://ok14static.oktacdn.com/assets/img/logos/groups/odyssey/okta-large.c3cb8cda8ae0add1b4fe928f5844dbe3.png","type":"image/png"}],"users":{"href":"https://classic-00.dne-okta.com/api/v1/groups/00gsdmnhj6hixYFPU697/users"},"apps":{"href":"https://classic-00.dne-okta.com/api/v1/groups/00gsdmnhj6hixYFPU697/apps"}}}'
+        headers:
+            Accept-Ch:
+                - Sec-CH-UA-Platform-Version
+            Content-Type:
+                - application/json
+            Date:
+                - Mon, 16 Jun 2025 13:10:35 GMT
+            Referrer-Policy:
+                - strict-origin-when-cross-origin
+        status: 200 OK
+        code: 200
+        duration: 1.034711292s
+    - id: 37
+      request:
+        proto: HTTP/1.1
+        proto_major: 1
+        proto_minor: 1
+        content_length: 0
+        host: classic-00.dne-okta.com
+        form:
+            filter:
+                - type eq "APP_GROUP"
+            limit:
+                - "200"
+        headers:
+            Accept:
+                - application/json
+            Authorization:
+                - SSWS REDACTED
+        url: https://classic-00.dne-okta.com/api/v1/groups?filter=type+eq+%22APP_GROUP%22&limit=200
+        method: GET
+      response:
+        proto: HTTP/2.0
+        proto_major: 2
+        proto_minor: 0
+        content_length: -1
+        uncompressed: true
+        body: '[]'
+        headers:
+            Accept-Ch:
+                - Sec-CH-UA-Platform-Version
+            Content-Type:
+                - application/json
+            Date:
+                - Mon, 16 Jun 2025 13:10:35 GMT
+            Link:
+                - <https://classic-00.dne-okta.com/api/v1/groups?limit=200&filter=type+eq+%22APP_GROUP%22>; rel="self"
+            Referrer-Policy:
+                - strict-origin-when-cross-origin
+        status: 200 OK
+        code: 200
+        duration: 1.043954s
+    - id: 38
+      request:
+        proto: HTTP/1.1
+        proto_major: 1
+        proto_minor: 1
+        content_length: 0
+        host: classic-00.dne-okta.com
+        form:
+            filter:
+                - type eq "BUILT_IN"
+            limit:
+                - "200"
+        headers:
+            Accept:
+                - application/json
+            Authorization:
+                - SSWS REDACTED
+        url: https://classic-00.dne-okta.com/api/v1/groups?filter=type+eq+%22BUILT_IN%22&limit=200
+        method: GET
+      response:
+        proto: HTTP/2.0
+        proto_major: 2
+        proto_minor: 0
+        content_length: -1
+        uncompressed: true
+        body: '[{"id":"00grp9xdc1NNG01rz697","created":"2025-05-23T11:44:52.000Z","lastUpdated":"2025-05-23T11:44:52.000Z","lastMembershipUpdated":"2025-06-11T14:15:38.000Z","objectClass":["okta:user_group"],"type":"BUILT_IN","profile":{"name":"Everyone","description":"All users in your organization"},"_links":{"logo":[{"name":"medium","href":"https://ok14static.oktacdn.com/assets/img/logos/groups/odyssey/okta-medium.30ce6d4085dff29412984e4c191bc874.png","type":"image/png"},{"name":"large","href":"https://ok14static.oktacdn.com/assets/img/logos/groups/odyssey/okta-large.c3cb8cda8ae0add1b4fe928f5844dbe3.png","type":"image/png"}],"users":{"href":"https://classic-00.dne-okta.com/api/v1/groups/00grp9xdc1NNG01rz697/users"},"apps":{"href":"https://classic-00.dne-okta.com/api/v1/groups/00grp9xdc1NNG01rz697/apps"}}},{"id":"00grp9xddp6qDUvaD697","created":"2025-05-23T11:44:54.000Z","lastUpdated":"2025-05-23T11:44:54.000Z","lastMembershipUpdated":"2025-05-23T11:44:54.000Z","objectClass":["okta:user_group"],"type":"BUILT_IN","profile":{"name":"Okta Administrators","description":"Okta manages this group, which contains all administrators in your organization."},"_links":{"logo":[{"name":"medium","href":"https://ok14static.oktacdn.com/assets/img/logos/groups/odyssey/okta-medium.30ce6d4085dff29412984e4c191bc874.png","type":"image/png"},{"name":"large","href":"https://ok14static.oktacdn.com/assets/img/logos/groups/odyssey/okta-large.c3cb8cda8ae0add1b4fe928f5844dbe3.png","type":"image/png"}],"users":{"href":"https://classic-00.dne-okta.com/api/v1/groups/00grp9xddp6qDUvaD697/users"},"apps":{"href":"https://classic-00.dne-okta.com/api/v1/groups/00grp9xddp6qDUvaD697/apps"}}}]'
+        headers:
+            Accept-Ch:
+                - Sec-CH-UA-Platform-Version
+            Content-Type:
+                - application/json
+            Date:
+                - Mon, 16 Jun 2025 13:10:36 GMT
+            Link:
+                - <https://classic-00.dne-okta.com/api/v1/groups?limit=200&filter=type+eq+%22BUILT_IN%22>; rel="self"
+            Referrer-Policy:
+                - strict-origin-when-cross-origin
+        status: 200 OK
+        code: 200
+        duration: 1.768947875s
     - id: 39
       request:
         proto: HTTP/1.1
@@ -1477,6 +1476,46 @@
         host: classic-00.dne-okta.com
         form:
             filter:
+                - type eq "APP_GROUP"
+            limit:
+                - "200"
+        headers:
+            Accept:
+                - application/json
+            Authorization:
+                - SSWS REDACTED
+        url: https://classic-00.dne-okta.com/api/v1/groups?filter=type+eq+%22APP_GROUP%22&limit=200
+        method: GET
+      response:
+        proto: HTTP/2.0
+        proto_major: 2
+        proto_minor: 0
+        content_length: -1
+        uncompressed: true
+        body: '[]'
+        headers:
+            Accept-Ch:
+                - Sec-CH-UA-Platform-Version
+            Content-Type:
+                - application/json
+            Date:
+                - Mon, 16 Jun 2025 13:10:37 GMT
+            Link:
+                - <https://classic-00.dne-okta.com/api/v1/groups?limit=200&filter=type+eq+%22APP_GROUP%22>; rel="self"
+            Referrer-Policy:
+                - strict-origin-when-cross-origin
+        status: 200 OK
+        code: 200
+        duration: 1.033088542s
+    - id: 40
+      request:
+        proto: HTTP/1.1
+        proto_major: 1
+        proto_minor: 1
+        content_length: 0
+        host: classic-00.dne-okta.com
+        form:
+            filter:
                 - type eq "BUILT_IN"
             limit:
                 - "200"
@@ -1500,54 +1539,14 @@
             Content-Type:
                 - application/json
             Date:
-                - Fri, 13 Jun 2025 14:12:22 GMT
+                - Mon, 16 Jun 2025 13:10:37 GMT
             Link:
                 - <https://classic-00.dne-okta.com/api/v1/groups?limit=200&filter=type+eq+%22BUILT_IN%22>; rel="self"
             Referrer-Policy:
                 - strict-origin-when-cross-origin
         status: 200 OK
         code: 200
-        duration: 1.025718125s
-    - id: 40
-      request:
-        proto: HTTP/1.1
-        proto_major: 1
-        proto_minor: 1
-        content_length: 0
-        host: classic-00.dne-okta.com
-        form:
-            filter:
-                - type eq "APP_GROUP"
-            limit:
-                - "200"
-        headers:
-            Accept:
-                - application/json
-            Authorization:
-                - SSWS REDACTED
-        url: https://classic-00.dne-okta.com/api/v1/groups?filter=type+eq+%22APP_GROUP%22&limit=200
-        method: GET
-      response:
-        proto: HTTP/2.0
-        proto_major: 2
-        proto_minor: 0
-        content_length: -1
-        uncompressed: true
-        body: '[]'
-        headers:
-            Accept-Ch:
-                - Sec-CH-UA-Platform-Version
-            Content-Type:
-                - application/json
-            Date:
-                - Fri, 13 Jun 2025 14:12:22 GMT
-            Link:
-                - <https://classic-00.dne-okta.com/api/v1/groups?limit=200&filter=type+eq+%22APP_GROUP%22>; rel="self"
-            Referrer-Policy:
-                - strict-origin-when-cross-origin
-        status: 200 OK
-        code: 200
-        duration: 1.043112458s
+        duration: 1.038348916s
     - id: 41
       request:
         proto: HTTP/1.1
@@ -1573,19 +1572,19 @@
         proto_minor: 0
         content_length: -1
         uncompressed: true
-        body: '[{"id":"00gs5m97vplNeUXoG697","created":"2025-06-08T17:43:32.000Z","lastUpdated":"2025-06-08T17:43:32.000Z","lastMembershipUpdated":"2025-06-08T17:43:32.000Z","objectClass":["okta:user_group"],"type":"OKTA_GROUP","profile":{"name":"testAcc_161335912","description":""},"_links":{"logo":[{"name":"medium","href":"https://ok14static.oktacdn.com/assets/img/logos/groups/odyssey/okta-medium.30ce6d4085dff29412984e4c191bc874.png","type":"image/png"},{"name":"large","href":"https://ok14static.oktacdn.com/assets/img/logos/groups/odyssey/okta-large.c3cb8cda8ae0add1b4fe928f5844dbe3.png","type":"image/png"}],"users":{"href":"https://classic-00.dne-okta.com/api/v1/groups/00gs5m97vplNeUXoG697/users"},"apps":{"href":"https://classic-00.dne-okta.com/api/v1/groups/00gs5m97vplNeUXoG697/apps"}}},{"id":"00gsb613n1rFNPWlL697","created":"2025-06-13T14:12:10.000Z","lastUpdated":"2025-06-13T14:12:10.000Z","lastMembershipUpdated":"2025-06-13T14:12:10.000Z","objectClass":["okta:user_group"],"type":"OKTA_GROUP","profile":{"name":"testAcc_4208174747  - Test 2","description":"testing, testing"},"_links":{"logo":[{"name":"medium","href":"https://ok14static.oktacdn.com/assets/img/logos/groups/odyssey/okta-medium.30ce6d4085dff29412984e4c191bc874.png","type":"image/png"},{"name":"large","href":"https://ok14static.oktacdn.com/assets/img/logos/groups/odyssey/okta-large.c3cb8cda8ae0add1b4fe928f5844dbe3.png","type":"image/png"}],"users":{"href":"https://classic-00.dne-okta.com/api/v1/groups/00gsb613n1rFNPWlL697/users"},"apps":{"href":"https://classic-00.dne-okta.com/api/v1/groups/00gsb613n1rFNPWlL697/apps"}}},{"id":"00gsb613n0QfNIZCR697","created":"2025-06-13T14:12:10.000Z","lastUpdated":"2025-06-13T14:12:10.000Z","lastMembershipUpdated":"2025-06-13T14:12:10.000Z","objectClass":["okta:user_group"],"type":"OKTA_GROUP","profile":{"name":"testAcc_4208174747 - Test 1","description":"testing, testing"},"_links":{"logo":[{"name":"medium","href":"https://ok14static.oktacdn.com/assets/img/logos/groups/odyssey/okta-medium.30ce6d4085dff29412984e4c191bc874.png","type":"image/png"},{"name":"large","href":"https://ok14static.oktacdn.com/assets/img/logos/groups/odyssey/okta-large.c3cb8cda8ae0add1b4fe928f5844dbe3.png","type":"image/png"}],"users":{"href":"https://classic-00.dne-okta.com/api/v1/groups/00gsb613n0QfNIZCR697/users"},"apps":{"href":"https://classic-00.dne-okta.com/api/v1/groups/00gsb613n0QfNIZCR697/apps"}}}]'
-        headers:
-            Accept-Ch:
-                - Sec-CH-UA-Platform-Version
-            Content-Type:
-                - application/json
-            Date:
-                - Fri, 13 Jun 2025 14:12:23 GMT
-            Referrer-Policy:
-                - strict-origin-when-cross-origin
-        status: 200 OK
-        code: 200
-        duration: 1.740335667s
+        body: '[{"id":"00gs5m97vplNeUXoG697","created":"2025-06-08T17:43:32.000Z","lastUpdated":"2025-06-08T17:43:32.000Z","lastMembershipUpdated":"2025-06-08T17:43:32.000Z","objectClass":["okta:user_group"],"type":"OKTA_GROUP","profile":{"name":"testAcc_161335912","description":""},"_links":{"logo":[{"name":"medium","href":"https://ok14static.oktacdn.com/assets/img/logos/groups/odyssey/okta-medium.30ce6d4085dff29412984e4c191bc874.png","type":"image/png"},{"name":"large","href":"https://ok14static.oktacdn.com/assets/img/logos/groups/odyssey/okta-large.c3cb8cda8ae0add1b4fe928f5844dbe3.png","type":"image/png"}],"users":{"href":"https://classic-00.dne-okta.com/api/v1/groups/00gs5m97vplNeUXoG697/users"},"apps":{"href":"https://classic-00.dne-okta.com/api/v1/groups/00gs5m97vplNeUXoG697/apps"}}},{"id":"00gsdmmtcadVWdxCf697","created":"2025-06-16T13:10:24.000Z","lastUpdated":"2025-06-16T13:10:24.000Z","lastMembershipUpdated":"2025-06-16T13:10:24.000Z","objectClass":["okta:user_group"],"type":"OKTA_GROUP","profile":{"name":"testAcc_4208174747  - Test 2","description":"testing, testing"},"_links":{"logo":[{"name":"medium","href":"https://ok14static.oktacdn.com/assets/img/logos/groups/odyssey/okta-medium.30ce6d4085dff29412984e4c191bc874.png","type":"image/png"},{"name":"large","href":"https://ok14static.oktacdn.com/assets/img/logos/groups/odyssey/okta-large.c3cb8cda8ae0add1b4fe928f5844dbe3.png","type":"image/png"}],"users":{"href":"https://classic-00.dne-okta.com/api/v1/groups/00gsdmmtcadVWdxCf697/users"},"apps":{"href":"https://classic-00.dne-okta.com/api/v1/groups/00gsdmmtcadVWdxCf697/apps"}}},{"id":"00gsdmnhj6hixYFPU697","created":"2025-06-16T13:10:24.000Z","lastUpdated":"2025-06-16T13:10:24.000Z","lastMembershipUpdated":"2025-06-16T13:10:24.000Z","objectClass":["okta:user_group"],"type":"OKTA_GROUP","profile":{"name":"testAcc_4208174747 - Test 1","description":"testing, testing"},"_links":{"logo":[{"name":"medium","href":"https://ok14static.oktacdn.com/assets/img/logos/groups/odyssey/okta-medium.30ce6d4085dff29412984e4c191bc874.png","type":"image/png"},{"name":"large","href":"https://ok14static.oktacdn.com/assets/img/logos/groups/odyssey/okta-large.c3cb8cda8ae0add1b4fe928f5844dbe3.png","type":"image/png"}],"users":{"href":"https://classic-00.dne-okta.com/api/v1/groups/00gsdmnhj6hixYFPU697/users"},"apps":{"href":"https://classic-00.dne-okta.com/api/v1/groups/00gsdmnhj6hixYFPU697/apps"}}}]'
+        headers:
+            Accept-Ch:
+                - Sec-CH-UA-Platform-Version
+            Content-Type:
+                - application/json
+            Date:
+                - Mon, 16 Jun 2025 13:10:38 GMT
+            Referrer-Policy:
+                - strict-origin-when-cross-origin
+        status: 200 OK
+        code: 200
+        duration: 1.808988875s
     - id: 42
       request:
         proto: HTTP/1.1
@@ -1598,7 +1597,7 @@
                 - application/json
             Authorization:
                 - SSWS REDACTED
-        url: https://classic-00.dne-okta.com/api/v1/groups/00gsb613n1rFNPWlL697
+        url: https://classic-00.dne-okta.com/api/v1/groups/00gsdmmtcadVWdxCf697
         method: DELETE
       response:
         proto: HTTP/2.0
@@ -1610,12 +1609,12 @@
             Accept-Ch:
                 - Sec-CH-UA-Platform-Version
             Date:
-                - Fri, 13 Jun 2025 14:12:24 GMT
+                - Mon, 16 Jun 2025 13:10:39 GMT
             Referrer-Policy:
                 - strict-origin-when-cross-origin
         status: 204 No Content
         code: 204
-        duration: 1.093397375s
+        duration: 1.09969975s
     - id: 43
       request:
         proto: HTTP/1.1
@@ -1628,7 +1627,7 @@
                 - application/json
             Authorization:
                 - SSWS REDACTED
-        url: https://classic-00.dne-okta.com/api/v1/groups/00gsb613n0QfNIZCR697
+        url: https://classic-00.dne-okta.com/api/v1/groups/00gsdmnhj6hixYFPU697
         method: DELETE
       response:
         proto: HTTP/2.0
@@ -1640,1857 +1639,9 @@
             Accept-Ch:
                 - Sec-CH-UA-Platform-Version
             Date:
-                - Fri, 13 Jun 2025 14:12:24 GMT
+                - Mon, 16 Jun 2025 13:10:39 GMT
             Referrer-Policy:
                 - strict-origin-when-cross-origin
         status: 204 No Content
         code: 204
-        duration: 1.099581583s
-=======
-  - id: 0
-    request:
-      proto: HTTP/1.1
-      proto_major: 1
-      proto_minor: 1
-      content_length: 0
-      transfer_encoding: []
-      trailer: {}
-      host: classic-00.dne-okta.com
-      remote_addr: ""
-      request_uri: ""
-      body: ""
-      form: {}
-      headers:
-        Accept:
-          - application/json
-        Authorization:
-          - SSWS REDACTED
-      url: https://classic-00.dne-okta.com/api/v1/groups?filter=type+eq+%22BUILT_IN%22&limit=200
-      method: GET
-    response:
-      proto: HTTP/2.0
-      proto_major: 2
-      proto_minor: 0
-      transfer_encoding: []
-      trailer: {}
-      content_length: -1
-      uncompressed: true
-      body: '[{"id":"00g5ptm04tzNvyznP1d7","created":"2022-10-04T23:20:18.000Z","lastUpdated":"2022-10-04T23:20:18.000Z","lastMembershipUpdated":"2025-03-14T18:05:15.000Z","objectClass":["okta:user_group"],"type":"BUILT_IN","profile":{"name":"Everyone","description":"All users in your organization"},"_links":{"logo":[{"name":"medium","href":"https://op3static.oktacdn.com/assets/img/logos/groups/odyssey/okta-medium.30ce6d4085dff29412984e4c191bc874.png","type":"image/png"},{"name":"large","href":"https://op3static.oktacdn.com/assets/img/logos/groups/odyssey/okta-large.c3cb8cda8ae0add1b4fe928f5844dbe3.png","type":"image/png"}],"users":{"href":"https://classic-00.oktapreview.com/api/v1/groups/00g5ptm04tzNvyznP1d7/users"},"apps":{"href":"https://classic-00.oktapreview.com/api/v1/groups/00g5ptm04tzNvyznP1d7/apps"}}},{"id":"00g7kzzaumirVlz1c1d7","created":"2023-04-06T00:26:40.000Z","lastUpdated":"2023-04-06T00:26:40.000Z","lastMembershipUpdated":"2023-04-06T00:26:40.000Z","objectClass":["okta:user_group"],"type":"BUILT_IN","profile":{"name":"Okta Administrators","description":"Okta manages this group, which contains all administrators in your organization."},"_links":{"logo":[{"name":"medium","href":"https://op3static.oktacdn.com/assets/img/logos/groups/odyssey/okta-medium.30ce6d4085dff29412984e4c191bc874.png","type":"image/png"},{"name":"large","href":"https://op3static.oktacdn.com/assets/img/logos/groups/odyssey/okta-large.c3cb8cda8ae0add1b4fe928f5844dbe3.png","type":"image/png"}],"users":{"href":"https://classic-00.oktapreview.com/api/v1/groups/00g7kzzaumirVlz1c1d7/users"},"apps":{"href":"https://classic-00.oktapreview.com/api/v1/groups/00g7kzzaumirVlz1c1d7/apps"}}}]'
-      headers:
-        Accept-Ch:
-          - Sec-CH-UA-Platform-Version
-        Content-Type:
-          - application/json
-        Date:
-          - Wed, 16 Apr 2025 18:15:53 GMT
-        Link:
-          - <https://classic-00.dne-okta.com/api/v1/groups?limit=200&filter=type+eq+%22BUILT_IN%22>; rel="self"
-        Referrer-Policy:
-          - strict-origin-when-cross-origin
-      status: 200 OK
-      code: 200
-      duration: 489.061334ms
-  - id: 1
-    request:
-      proto: HTTP/1.1
-      proto_major: 1
-      proto_minor: 1
-      content_length: 0
-      transfer_encoding: []
-      trailer: {}
-      host: classic-00.dne-okta.com
-      remote_addr: ""
-      request_uri: ""
-      body: ""
-      form: {}
-      headers:
-        Accept:
-          - application/json
-        Authorization:
-          - SSWS REDACTED
-      url: https://classic-00.dne-okta.com/api/v1/groups?filter=type+eq+%22APP_GROUP%22&limit=200
-      method: GET
-    response:
-      proto: HTTP/2.0
-      proto_major: 2
-      proto_minor: 0
-      transfer_encoding: []
-      trailer: {}
-      content_length: -1
-      uncompressed: true
-      body: '[]'
-      headers:
-        Accept-Ch:
-          - Sec-CH-UA-Platform-Version
-        Content-Type:
-          - application/json
-        Date:
-          - Wed, 16 Apr 2025 18:15:53 GMT
-        Link:
-          - <https://classic-00.dne-okta.com/api/v1/groups?limit=200&filter=type+eq+%22APP_GROUP%22>; rel="self"
-        Referrer-Policy:
-          - strict-origin-when-cross-origin
-      status: 200 OK
-      code: 200
-      duration: 489.785125ms
-  - id: 2
-    request:
-      proto: HTTP/1.1
-      proto_major: 1
-      proto_minor: 1
-      content_length: 0
-      transfer_encoding: []
-      trailer: {}
-      host: classic-00.dne-okta.com
-      remote_addr: ""
-      request_uri: ""
-      body: ""
-      form: {}
-      headers:
-        Accept:
-          - application/json
-        Authorization:
-          - SSWS REDACTED
-      url: https://classic-00.dne-okta.com/api/v1/groups?limit=200&q=testAcc_
-      method: GET
-    response:
-      proto: HTTP/2.0
-      proto_major: 2
-      proto_minor: 0
-      transfer_encoding: []
-      trailer: {}
-      content_length: -1
-      uncompressed: true
-      body: '[]'
-      headers:
-        Accept-Ch:
-          - Sec-CH-UA-Platform-Version
-        Content-Type:
-          - application/json
-        Date:
-          - Wed, 16 Apr 2025 18:15:53 GMT
-        Referrer-Policy:
-          - strict-origin-when-cross-origin
-      status: 200 OK
-      code: 200
-      duration: 503.753208ms
-  - id: 3
-    request:
-      proto: HTTP/1.1
-      proto_major: 1
-      proto_minor: 1
-      content_length: 0
-      transfer_encoding: []
-      trailer: {}
-      host: classic-00.dne-okta.com
-      remote_addr: ""
-      request_uri: ""
-      body: ""
-      form: {}
-      headers:
-        Accept:
-          - application/json
-        Authorization:
-          - SSWS REDACTED
-      url: https://classic-00.dne-okta.com/api/v1/groups?filter=type+eq+%22BUILT_IN%22&limit=200
-      method: GET
-    response:
-      proto: HTTP/2.0
-      proto_major: 2
-      proto_minor: 0
-      transfer_encoding: []
-      trailer: {}
-      content_length: -1
-      uncompressed: true
-      body: '[{"id":"00g5ptm04tzNvyznP1d7","created":"2022-10-04T23:20:18.000Z","lastUpdated":"2022-10-04T23:20:18.000Z","lastMembershipUpdated":"2025-03-14T18:05:15.000Z","objectClass":["okta:user_group"],"type":"BUILT_IN","profile":{"name":"Everyone","description":"All users in your organization"},"_links":{"logo":[{"name":"medium","href":"https://op3static.oktacdn.com/assets/img/logos/groups/odyssey/okta-medium.30ce6d4085dff29412984e4c191bc874.png","type":"image/png"},{"name":"large","href":"https://op3static.oktacdn.com/assets/img/logos/groups/odyssey/okta-large.c3cb8cda8ae0add1b4fe928f5844dbe3.png","type":"image/png"}],"users":{"href":"https://classic-00.oktapreview.com/api/v1/groups/00g5ptm04tzNvyznP1d7/users"},"apps":{"href":"https://classic-00.oktapreview.com/api/v1/groups/00g5ptm04tzNvyznP1d7/apps"}}},{"id":"00g7kzzaumirVlz1c1d7","created":"2023-04-06T00:26:40.000Z","lastUpdated":"2023-04-06T00:26:40.000Z","lastMembershipUpdated":"2023-04-06T00:26:40.000Z","objectClass":["okta:user_group"],"type":"BUILT_IN","profile":{"name":"Okta Administrators","description":"Okta manages this group, which contains all administrators in your organization."},"_links":{"logo":[{"name":"medium","href":"https://op3static.oktacdn.com/assets/img/logos/groups/odyssey/okta-medium.30ce6d4085dff29412984e4c191bc874.png","type":"image/png"},{"name":"large","href":"https://op3static.oktacdn.com/assets/img/logos/groups/odyssey/okta-large.c3cb8cda8ae0add1b4fe928f5844dbe3.png","type":"image/png"}],"users":{"href":"https://classic-00.oktapreview.com/api/v1/groups/00g7kzzaumirVlz1c1d7/users"},"apps":{"href":"https://classic-00.oktapreview.com/api/v1/groups/00g7kzzaumirVlz1c1d7/apps"}}}]'
-      headers:
-        Accept-Ch:
-          - Sec-CH-UA-Platform-Version
-        Content-Type:
-          - application/json
-        Date:
-          - Wed, 16 Apr 2025 18:15:53 GMT
-        Link:
-          - <https://classic-00.dne-okta.com/api/v1/groups?limit=200&filter=type+eq+%22BUILT_IN%22>; rel="self"
-        Referrer-Policy:
-          - strict-origin-when-cross-origin
-      status: 200 OK
-      code: 200
-      duration: 108.283709ms
-  - id: 4
-    request:
-      proto: HTTP/1.1
-      proto_major: 1
-      proto_minor: 1
-      content_length: 0
-      transfer_encoding: []
-      trailer: {}
-      host: classic-00.dne-okta.com
-      remote_addr: ""
-      request_uri: ""
-      body: ""
-      form: {}
-      headers:
-        Accept:
-          - application/json
-        Authorization:
-          - SSWS REDACTED
-      url: https://classic-00.dne-okta.com/api/v1/groups?filter=type+eq+%22APP_GROUP%22&limit=200
-      method: GET
-    response:
-      proto: HTTP/2.0
-      proto_major: 2
-      proto_minor: 0
-      transfer_encoding: []
-      trailer: {}
-      content_length: -1
-      uncompressed: true
-      body: '[]'
-      headers:
-        Accept-Ch:
-          - Sec-CH-UA-Platform-Version
-        Content-Type:
-          - application/json
-        Date:
-          - Wed, 16 Apr 2025 18:15:53 GMT
-        Link:
-          - <https://classic-00.dne-okta.com/api/v1/groups?limit=200&filter=type+eq+%22APP_GROUP%22>; rel="self"
-        Referrer-Policy:
-          - strict-origin-when-cross-origin
-      status: 200 OK
-      code: 200
-      duration: 118.436792ms
-  - id: 5
-    request:
-      proto: HTTP/1.1
-      proto_major: 1
-      proto_minor: 1
-      content_length: 0
-      transfer_encoding: []
-      trailer: {}
-      host: classic-00.dne-okta.com
-      remote_addr: ""
-      request_uri: ""
-      body: ""
-      form: {}
-      headers:
-        Accept:
-          - application/json
-        Authorization:
-          - SSWS REDACTED
-      url: https://classic-00.dne-okta.com/api/v1/groups?limit=200&q=testAcc_
-      method: GET
-    response:
-      proto: HTTP/2.0
-      proto_major: 2
-      proto_minor: 0
-      transfer_encoding: []
-      trailer: {}
-      content_length: -1
-      uncompressed: true
-      body: '[]'
-      headers:
-        Accept-Ch:
-          - Sec-CH-UA-Platform-Version
-        Content-Type:
-          - application/json
-        Date:
-          - Wed, 16 Apr 2025 18:15:53 GMT
-        Referrer-Policy:
-          - strict-origin-when-cross-origin
-      status: 200 OK
-      code: 200
-      duration: 147.741042ms
-  - id: 6
-    request:
-      proto: HTTP/1.1
-      proto_major: 1
-      proto_minor: 1
-      content_length: 85
-      transfer_encoding: []
-      trailer: {}
-      host: classic-00.dne-okta.com
-      remote_addr: ""
-      request_uri: ""
-      body: |
-        {"profile":{"name":"testAcc_4208174747  - Test 2","description":"testing, testing"}}
-      form: {}
-      headers:
-        Accept:
-          - application/json
-        Authorization:
-          - SSWS REDACTED
-        Content-Type:
-          - application/json
-      url: https://classic-00.dne-okta.com/api/v1/groups
-      method: POST
-    response:
-      proto: HTTP/2.0
-      proto_major: 2
-      proto_minor: 0
-      transfer_encoding: []
-      trailer: {}
-      content_length: -1
-      uncompressed: true
-      body: '{"id":"00glnzlaszW9KoKt71d7","created":"2025-04-16T18:15:54.000Z","lastUpdated":"2025-04-16T18:15:54.000Z","lastMembershipUpdated":"2025-04-16T18:15:54.000Z","objectClass":["okta:user_group"],"type":"OKTA_GROUP","profile":{"name":"testAcc_4208174747  - Test 2","description":"testing, testing"},"_links":{"logo":[{"name":"medium","href":"https://op3static.oktacdn.com/assets/img/logos/groups/odyssey/okta-medium.30ce6d4085dff29412984e4c191bc874.png","type":"image/png"},{"name":"large","href":"https://op3static.oktacdn.com/assets/img/logos/groups/odyssey/okta-large.c3cb8cda8ae0add1b4fe928f5844dbe3.png","type":"image/png"}],"users":{"href":"https://classic-00.oktapreview.com/api/v1/groups/00glnzlaszW9KoKt71d7/users"},"apps":{"href":"https://classic-00.oktapreview.com/api/v1/groups/00glnzlaszW9KoKt71d7/apps"}}}'
-      headers:
-        Accept-Ch:
-          - Sec-CH-UA-Platform-Version
-        Content-Type:
-          - application/json
-        Date:
-          - Wed, 16 Apr 2025 18:15:54 GMT
-        Referrer-Policy:
-          - strict-origin-when-cross-origin
-      status: 200 OK
-      code: 200
-      duration: 118.193667ms
-  - id: 7
-    request:
-      proto: HTTP/1.1
-      proto_major: 1
-      proto_minor: 1
-      content_length: 84
-      transfer_encoding: []
-      trailer: {}
-      host: classic-00.dne-okta.com
-      remote_addr: ""
-      request_uri: ""
-      body: |
-        {"profile":{"name":"testAcc_4208174747 - Test 1","description":"testing, testing"}}
-      form: {}
-      headers:
-        Accept:
-          - application/json
-        Authorization:
-          - SSWS REDACTED
-        Content-Type:
-          - application/json
-      url: https://classic-00.dne-okta.com/api/v1/groups
-      method: POST
-    response:
-      proto: HTTP/2.0
-      proto_major: 2
-      proto_minor: 0
-      transfer_encoding: []
-      trailer: {}
-      content_length: -1
-      uncompressed: true
-      body: '{"id":"00glnze0yiLf8awh81d7","created":"2025-04-16T18:15:54.000Z","lastUpdated":"2025-04-16T18:15:54.000Z","lastMembershipUpdated":"2025-04-16T18:15:54.000Z","objectClass":["okta:user_group"],"type":"OKTA_GROUP","profile":{"name":"testAcc_4208174747 - Test 1","description":"testing, testing"},"_links":{"logo":[{"name":"medium","href":"https://op3static.oktacdn.com/assets/img/logos/groups/odyssey/okta-medium.30ce6d4085dff29412984e4c191bc874.png","type":"image/png"},{"name":"large","href":"https://op3static.oktacdn.com/assets/img/logos/groups/odyssey/okta-large.c3cb8cda8ae0add1b4fe928f5844dbe3.png","type":"image/png"}],"users":{"href":"https://classic-00.oktapreview.com/api/v1/groups/00glnze0yiLf8awh81d7/users"},"apps":{"href":"https://classic-00.oktapreview.com/api/v1/groups/00glnze0yiLf8awh81d7/apps"}}}'
-      headers:
-        Accept-Ch:
-          - Sec-CH-UA-Platform-Version
-        Content-Type:
-          - application/json
-        Date:
-          - Wed, 16 Apr 2025 18:15:54 GMT
-        Referrer-Policy:
-          - strict-origin-when-cross-origin
-      status: 200 OK
-      code: 200
-      duration: 120.454791ms
-  - id: 8
-    request:
-      proto: HTTP/1.1
-      proto_major: 1
-      proto_minor: 1
-      content_length: 0
-      transfer_encoding: []
-      trailer: {}
-      host: classic-00.dne-okta.com
-      remote_addr: ""
-      request_uri: ""
-      body: ""
-      form: {}
-      headers:
-        Accept:
-          - application/json
-        Authorization:
-          - SSWS REDACTED
-      url: https://classic-00.dne-okta.com/api/v1/groups/00glnzlaszW9KoKt71d7
-      method: GET
-    response:
-      proto: HTTP/2.0
-      proto_major: 2
-      proto_minor: 0
-      transfer_encoding: []
-      trailer: {}
-      content_length: -1
-      uncompressed: true
-      body: '{"id":"00glnzlaszW9KoKt71d7","created":"2025-04-16T18:15:54.000Z","lastUpdated":"2025-04-16T18:15:54.000Z","lastMembershipUpdated":"2025-04-16T18:15:54.000Z","objectClass":["okta:user_group"],"type":"OKTA_GROUP","profile":{"name":"testAcc_4208174747  - Test 2","description":"testing, testing"},"_links":{"logo":[{"name":"medium","href":"https://op3static.oktacdn.com/assets/img/logos/groups/odyssey/okta-medium.30ce6d4085dff29412984e4c191bc874.png","type":"image/png"},{"name":"large","href":"https://op3static.oktacdn.com/assets/img/logos/groups/odyssey/okta-large.c3cb8cda8ae0add1b4fe928f5844dbe3.png","type":"image/png"}],"users":{"href":"https://classic-00.oktapreview.com/api/v1/groups/00glnzlaszW9KoKt71d7/users"},"apps":{"href":"https://classic-00.oktapreview.com/api/v1/groups/00glnzlaszW9KoKt71d7/apps"}}}'
-      headers:
-        Accept-Ch:
-          - Sec-CH-UA-Platform-Version
-        Content-Type:
-          - application/json
-        Date:
-          - Wed, 16 Apr 2025 18:15:54 GMT
-        Referrer-Policy:
-          - strict-origin-when-cross-origin
-      status: 200 OK
-      code: 200
-      duration: 107.818916ms
-  - id: 9
-    request:
-      proto: HTTP/1.1
-      proto_major: 1
-      proto_minor: 1
-      content_length: 0
-      transfer_encoding: []
-      trailer: {}
-      host: classic-00.dne-okta.com
-      remote_addr: ""
-      request_uri: ""
-      body: ""
-      form: {}
-      headers:
-        Accept:
-          - application/json
-        Authorization:
-          - SSWS REDACTED
-      url: https://classic-00.dne-okta.com/api/v1/groups/00glnze0yiLf8awh81d7
-      method: GET
-    response:
-      proto: HTTP/2.0
-      proto_major: 2
-      proto_minor: 0
-      transfer_encoding: []
-      trailer: {}
-      content_length: -1
-      uncompressed: true
-      body: '{"id":"00glnze0yiLf8awh81d7","created":"2025-04-16T18:15:54.000Z","lastUpdated":"2025-04-16T18:15:54.000Z","lastMembershipUpdated":"2025-04-16T18:15:54.000Z","objectClass":["okta:user_group"],"type":"OKTA_GROUP","profile":{"name":"testAcc_4208174747 - Test 1","description":"testing, testing"},"_links":{"logo":[{"name":"medium","href":"https://op3static.oktacdn.com/assets/img/logos/groups/odyssey/okta-medium.30ce6d4085dff29412984e4c191bc874.png","type":"image/png"},{"name":"large","href":"https://op3static.oktacdn.com/assets/img/logos/groups/odyssey/okta-large.c3cb8cda8ae0add1b4fe928f5844dbe3.png","type":"image/png"}],"users":{"href":"https://classic-00.oktapreview.com/api/v1/groups/00glnze0yiLf8awh81d7/users"},"apps":{"href":"https://classic-00.oktapreview.com/api/v1/groups/00glnze0yiLf8awh81d7/apps"}}}'
-      headers:
-        Accept-Ch:
-          - Sec-CH-UA-Platform-Version
-        Content-Type:
-          - application/json
-        Date:
-          - Wed, 16 Apr 2025 18:15:54 GMT
-        Referrer-Policy:
-          - strict-origin-when-cross-origin
-      status: 200 OK
-      code: 200
-      duration: 136.815666ms
-  - id: 10
-    request:
-      proto: HTTP/1.1
-      proto_major: 1
-      proto_minor: 1
-      content_length: 0
-      transfer_encoding: []
-      trailer: {}
-      host: classic-00.dne-okta.com
-      remote_addr: ""
-      request_uri: ""
-      body: ""
-      form: {}
-      headers:
-        Accept:
-          - application/json
-        Authorization:
-          - SSWS REDACTED
-      url: https://classic-00.dne-okta.com/api/v1/groups/00glnzlaszW9KoKt71d7
-      method: GET
-    response:
-      proto: HTTP/2.0
-      proto_major: 2
-      proto_minor: 0
-      transfer_encoding: []
-      trailer: {}
-      content_length: -1
-      uncompressed: true
-      body: '{"id":"00glnzlaszW9KoKt71d7","created":"2025-04-16T18:15:54.000Z","lastUpdated":"2025-04-16T18:15:54.000Z","lastMembershipUpdated":"2025-04-16T18:15:54.000Z","objectClass":["okta:user_group"],"type":"OKTA_GROUP","profile":{"name":"testAcc_4208174747  - Test 2","description":"testing, testing"},"_links":{"logo":[{"name":"medium","href":"https://op3static.oktacdn.com/assets/img/logos/groups/odyssey/okta-medium.30ce6d4085dff29412984e4c191bc874.png","type":"image/png"},{"name":"large","href":"https://op3static.oktacdn.com/assets/img/logos/groups/odyssey/okta-large.c3cb8cda8ae0add1b4fe928f5844dbe3.png","type":"image/png"}],"users":{"href":"https://classic-00.oktapreview.com/api/v1/groups/00glnzlaszW9KoKt71d7/users"},"apps":{"href":"https://classic-00.oktapreview.com/api/v1/groups/00glnzlaszW9KoKt71d7/apps"}}}'
-      headers:
-        Accept-Ch:
-          - Sec-CH-UA-Platform-Version
-        Content-Type:
-          - application/json
-        Date:
-          - Wed, 16 Apr 2025 18:15:54 GMT
-        Referrer-Policy:
-          - strict-origin-when-cross-origin
-      status: 200 OK
-      code: 200
-      duration: 111.210292ms
-  - id: 11
-    request:
-      proto: HTTP/1.1
-      proto_major: 1
-      proto_minor: 1
-      content_length: 0
-      transfer_encoding: []
-      trailer: {}
-      host: classic-00.dne-okta.com
-      remote_addr: ""
-      request_uri: ""
-      body: ""
-      form: {}
-      headers:
-        Accept:
-          - application/json
-        Authorization:
-          - SSWS REDACTED
-      url: https://classic-00.dne-okta.com/api/v1/groups/00glnze0yiLf8awh81d7
-      method: GET
-    response:
-      proto: HTTP/2.0
-      proto_major: 2
-      proto_minor: 0
-      transfer_encoding: []
-      trailer: {}
-      content_length: -1
-      uncompressed: true
-      body: '{"id":"00glnze0yiLf8awh81d7","created":"2025-04-16T18:15:54.000Z","lastUpdated":"2025-04-16T18:15:54.000Z","lastMembershipUpdated":"2025-04-16T18:15:54.000Z","objectClass":["okta:user_group"],"type":"OKTA_GROUP","profile":{"name":"testAcc_4208174747 - Test 1","description":"testing, testing"},"_links":{"logo":[{"name":"medium","href":"https://op3static.oktacdn.com/assets/img/logos/groups/odyssey/okta-medium.30ce6d4085dff29412984e4c191bc874.png","type":"image/png"},{"name":"large","href":"https://op3static.oktacdn.com/assets/img/logos/groups/odyssey/okta-large.c3cb8cda8ae0add1b4fe928f5844dbe3.png","type":"image/png"}],"users":{"href":"https://classic-00.oktapreview.com/api/v1/groups/00glnze0yiLf8awh81d7/users"},"apps":{"href":"https://classic-00.oktapreview.com/api/v1/groups/00glnze0yiLf8awh81d7/apps"}}}'
-      headers:
-        Accept-Ch:
-          - Sec-CH-UA-Platform-Version
-        Content-Type:
-          - application/json
-        Date:
-          - Wed, 16 Apr 2025 18:15:54 GMT
-        Referrer-Policy:
-          - strict-origin-when-cross-origin
-      status: 200 OK
-      code: 200
-      duration: 129.949333ms
-  - id: 12
-    request:
-      proto: HTTP/1.1
-      proto_major: 1
-      proto_minor: 1
-      content_length: 0
-      transfer_encoding: []
-      trailer: {}
-      host: classic-00.dne-okta.com
-      remote_addr: ""
-      request_uri: ""
-      body: ""
-      form: {}
-      headers:
-        Accept:
-          - application/json
-        Authorization:
-          - SSWS REDACTED
-      url: https://classic-00.dne-okta.com/api/v1/groups?filter=type+eq+%22APP_GROUP%22&limit=200
-      method: GET
-    response:
-      proto: HTTP/2.0
-      proto_major: 2
-      proto_minor: 0
-      transfer_encoding: []
-      trailer: {}
-      content_length: -1
-      uncompressed: true
-      body: '[]'
-      headers:
-        Accept-Ch:
-          - Sec-CH-UA-Platform-Version
-        Content-Type:
-          - application/json
-        Date:
-          - Wed, 16 Apr 2025 18:15:54 GMT
-        Link:
-          - <https://classic-00.dne-okta.com/api/v1/groups?limit=200&filter=type+eq+%22APP_GROUP%22>; rel="self"
-        Referrer-Policy:
-          - strict-origin-when-cross-origin
-      status: 200 OK
-      code: 200
-      duration: 103.358584ms
-  - id: 13
-    request:
-      proto: HTTP/1.1
-      proto_major: 1
-      proto_minor: 1
-      content_length: 0
-      transfer_encoding: []
-      trailer: {}
-      host: classic-00.dne-okta.com
-      remote_addr: ""
-      request_uri: ""
-      body: ""
-      form: {}
-      headers:
-        Accept:
-          - application/json
-        Authorization:
-          - SSWS REDACTED
-      url: https://classic-00.dne-okta.com/api/v1/groups?limit=200&q=testAcc_
-      method: GET
-    response:
-      proto: HTTP/2.0
-      proto_major: 2
-      proto_minor: 0
-      transfer_encoding: []
-      trailer: {}
-      content_length: -1
-      uncompressed: true
-      body: '[{"id":"00glnzlaszW9KoKt71d7","created":"2025-04-16T18:15:54.000Z","lastUpdated":"2025-04-16T18:15:54.000Z","lastMembershipUpdated":"2025-04-16T18:15:54.000Z","objectClass":["okta:user_group"],"type":"OKTA_GROUP","profile":{"name":"testAcc_4208174747  - Test 2","description":"testing, testing"},"_links":{"logo":[{"name":"medium","href":"https://op3static.oktacdn.com/assets/img/logos/groups/odyssey/okta-medium.30ce6d4085dff29412984e4c191bc874.png","type":"image/png"},{"name":"large","href":"https://op3static.oktacdn.com/assets/img/logos/groups/odyssey/okta-large.c3cb8cda8ae0add1b4fe928f5844dbe3.png","type":"image/png"}],"users":{"href":"https://classic-00.oktapreview.com/api/v1/groups/00glnzlaszW9KoKt71d7/users"},"apps":{"href":"https://classic-00.oktapreview.com/api/v1/groups/00glnzlaszW9KoKt71d7/apps"}}},{"id":"00glnze0yiLf8awh81d7","created":"2025-04-16T18:15:54.000Z","lastUpdated":"2025-04-16T18:15:54.000Z","lastMembershipUpdated":"2025-04-16T18:15:54.000Z","objectClass":["okta:user_group"],"type":"OKTA_GROUP","profile":{"name":"testAcc_4208174747 - Test 1","description":"testing, testing"},"_links":{"logo":[{"name":"medium","href":"https://op3static.oktacdn.com/assets/img/logos/groups/odyssey/okta-medium.30ce6d4085dff29412984e4c191bc874.png","type":"image/png"},{"name":"large","href":"https://op3static.oktacdn.com/assets/img/logos/groups/odyssey/okta-large.c3cb8cda8ae0add1b4fe928f5844dbe3.png","type":"image/png"}],"users":{"href":"https://classic-00.oktapreview.com/api/v1/groups/00glnze0yiLf8awh81d7/users"},"apps":{"href":"https://classic-00.oktapreview.com/api/v1/groups/00glnze0yiLf8awh81d7/apps"}}}]'
-      headers:
-        Accept-Ch:
-          - Sec-CH-UA-Platform-Version
-        Content-Type:
-          - application/json
-        Date:
-          - Wed, 16 Apr 2025 18:15:54 GMT
-        Referrer-Policy:
-          - strict-origin-when-cross-origin
-      status: 200 OK
-      code: 200
-      duration: 104.426958ms
-  - id: 14
-    request:
-      proto: HTTP/1.1
-      proto_major: 1
-      proto_minor: 1
-      content_length: 0
-      transfer_encoding: []
-      trailer: {}
-      host: classic-00.dne-okta.com
-      remote_addr: ""
-      request_uri: ""
-      body: ""
-      form: {}
-      headers:
-        Accept:
-          - application/json
-        Authorization:
-          - SSWS REDACTED
-      url: https://classic-00.dne-okta.com/api/v1/groups?filter=type+eq+%22BUILT_IN%22&limit=200
-      method: GET
-    response:
-      proto: HTTP/2.0
-      proto_major: 2
-      proto_minor: 0
-      transfer_encoding: []
-      trailer: {}
-      content_length: -1
-      uncompressed: true
-      body: '[{"id":"00g5ptm04tzNvyznP1d7","created":"2022-10-04T23:20:18.000Z","lastUpdated":"2022-10-04T23:20:18.000Z","lastMembershipUpdated":"2025-03-14T18:05:15.000Z","objectClass":["okta:user_group"],"type":"BUILT_IN","profile":{"name":"Everyone","description":"All users in your organization"},"_links":{"logo":[{"name":"medium","href":"https://op3static.oktacdn.com/assets/img/logos/groups/odyssey/okta-medium.30ce6d4085dff29412984e4c191bc874.png","type":"image/png"},{"name":"large","href":"https://op3static.oktacdn.com/assets/img/logos/groups/odyssey/okta-large.c3cb8cda8ae0add1b4fe928f5844dbe3.png","type":"image/png"}],"users":{"href":"https://classic-00.oktapreview.com/api/v1/groups/00g5ptm04tzNvyznP1d7/users"},"apps":{"href":"https://classic-00.oktapreview.com/api/v1/groups/00g5ptm04tzNvyznP1d7/apps"}}},{"id":"00g7kzzaumirVlz1c1d7","created":"2023-04-06T00:26:40.000Z","lastUpdated":"2023-04-06T00:26:40.000Z","lastMembershipUpdated":"2023-04-06T00:26:40.000Z","objectClass":["okta:user_group"],"type":"BUILT_IN","profile":{"name":"Okta Administrators","description":"Okta manages this group, which contains all administrators in your organization."},"_links":{"logo":[{"name":"medium","href":"https://op3static.oktacdn.com/assets/img/logos/groups/odyssey/okta-medium.30ce6d4085dff29412984e4c191bc874.png","type":"image/png"},{"name":"large","href":"https://op3static.oktacdn.com/assets/img/logos/groups/odyssey/okta-large.c3cb8cda8ae0add1b4fe928f5844dbe3.png","type":"image/png"}],"users":{"href":"https://classic-00.oktapreview.com/api/v1/groups/00g7kzzaumirVlz1c1d7/users"},"apps":{"href":"https://classic-00.oktapreview.com/api/v1/groups/00g7kzzaumirVlz1c1d7/apps"}}}]'
-      headers:
-        Accept-Ch:
-          - Sec-CH-UA-Platform-Version
-        Content-Type:
-          - application/json
-        Date:
-          - Wed, 16 Apr 2025 18:15:54 GMT
-        Link:
-          - <https://classic-00.dne-okta.com/api/v1/groups?limit=200&filter=type+eq+%22BUILT_IN%22>; rel="self"
-        Referrer-Policy:
-          - strict-origin-when-cross-origin
-      status: 200 OK
-      code: 200
-      duration: 108.375541ms
-  - id: 15
-    request:
-      proto: HTTP/1.1
-      proto_major: 1
-      proto_minor: 1
-      content_length: 0
-      transfer_encoding: []
-      trailer: {}
-      host: classic-00.dne-okta.com
-      remote_addr: ""
-      request_uri: ""
-      body: ""
-      form: {}
-      headers:
-        Accept:
-          - application/json
-        Authorization:
-          - SSWS REDACTED
-      url: https://classic-00.dne-okta.com/api/v1/groups/00glnzlaszW9KoKt71d7
-      method: GET
-    response:
-      proto: HTTP/2.0
-      proto_major: 2
-      proto_minor: 0
-      transfer_encoding: []
-      trailer: {}
-      content_length: -1
-      uncompressed: true
-      body: '{"id":"00glnzlaszW9KoKt71d7","created":"2025-04-16T18:15:54.000Z","lastUpdated":"2025-04-16T18:15:54.000Z","lastMembershipUpdated":"2025-04-16T18:15:54.000Z","objectClass":["okta:user_group"],"type":"OKTA_GROUP","profile":{"name":"testAcc_4208174747  - Test 2","description":"testing, testing"},"_links":{"logo":[{"name":"medium","href":"https://op3static.oktacdn.com/assets/img/logos/groups/odyssey/okta-medium.30ce6d4085dff29412984e4c191bc874.png","type":"image/png"},{"name":"large","href":"https://op3static.oktacdn.com/assets/img/logos/groups/odyssey/okta-large.c3cb8cda8ae0add1b4fe928f5844dbe3.png","type":"image/png"}],"users":{"href":"https://classic-00.oktapreview.com/api/v1/groups/00glnzlaszW9KoKt71d7/users"},"apps":{"href":"https://classic-00.oktapreview.com/api/v1/groups/00glnzlaszW9KoKt71d7/apps"}}}'
-      headers:
-        Accept-Ch:
-          - Sec-CH-UA-Platform-Version
-        Content-Type:
-          - application/json
-        Date:
-          - Wed, 16 Apr 2025 18:15:55 GMT
-        Referrer-Policy:
-          - strict-origin-when-cross-origin
-      status: 200 OK
-      code: 200
-      duration: 105.659834ms
-  - id: 16
-    request:
-      proto: HTTP/1.1
-      proto_major: 1
-      proto_minor: 1
-      content_length: 0
-      transfer_encoding: []
-      trailer: {}
-      host: classic-00.dne-okta.com
-      remote_addr: ""
-      request_uri: ""
-      body: ""
-      form: {}
-      headers:
-        Accept:
-          - application/json
-        Authorization:
-          - SSWS REDACTED
-      url: https://classic-00.dne-okta.com/api/v1/groups?filter=type+eq+%22BUILT_IN%22&limit=200
-      method: GET
-    response:
-      proto: HTTP/2.0
-      proto_major: 2
-      proto_minor: 0
-      transfer_encoding: []
-      trailer: {}
-      content_length: -1
-      uncompressed: true
-      body: '[{"id":"00g5ptm04tzNvyznP1d7","created":"2022-10-04T23:20:18.000Z","lastUpdated":"2022-10-04T23:20:18.000Z","lastMembershipUpdated":"2025-03-14T18:05:15.000Z","objectClass":["okta:user_group"],"type":"BUILT_IN","profile":{"name":"Everyone","description":"All users in your organization"},"_links":{"logo":[{"name":"medium","href":"https://op3static.oktacdn.com/assets/img/logos/groups/odyssey/okta-medium.30ce6d4085dff29412984e4c191bc874.png","type":"image/png"},{"name":"large","href":"https://op3static.oktacdn.com/assets/img/logos/groups/odyssey/okta-large.c3cb8cda8ae0add1b4fe928f5844dbe3.png","type":"image/png"}],"users":{"href":"https://classic-00.oktapreview.com/api/v1/groups/00g5ptm04tzNvyznP1d7/users"},"apps":{"href":"https://classic-00.oktapreview.com/api/v1/groups/00g5ptm04tzNvyznP1d7/apps"}}},{"id":"00g7kzzaumirVlz1c1d7","created":"2023-04-06T00:26:40.000Z","lastUpdated":"2023-04-06T00:26:40.000Z","lastMembershipUpdated":"2023-04-06T00:26:40.000Z","objectClass":["okta:user_group"],"type":"BUILT_IN","profile":{"name":"Okta Administrators","description":"Okta manages this group, which contains all administrators in your organization."},"_links":{"logo":[{"name":"medium","href":"https://op3static.oktacdn.com/assets/img/logos/groups/odyssey/okta-medium.30ce6d4085dff29412984e4c191bc874.png","type":"image/png"},{"name":"large","href":"https://op3static.oktacdn.com/assets/img/logos/groups/odyssey/okta-large.c3cb8cda8ae0add1b4fe928f5844dbe3.png","type":"image/png"}],"users":{"href":"https://classic-00.oktapreview.com/api/v1/groups/00g7kzzaumirVlz1c1d7/users"},"apps":{"href":"https://classic-00.oktapreview.com/api/v1/groups/00g7kzzaumirVlz1c1d7/apps"}}}]'
-      headers:
-        Accept-Ch:
-          - Sec-CH-UA-Platform-Version
-        Content-Type:
-          - application/json
-        Date:
-          - Wed, 16 Apr 2025 18:15:55 GMT
-        Link:
-          - <https://classic-00.dne-okta.com/api/v1/groups?limit=200&filter=type+eq+%22BUILT_IN%22>; rel="self"
-        Referrer-Policy:
-          - strict-origin-when-cross-origin
-      status: 200 OK
-      code: 200
-      duration: 109.651166ms
-  - id: 17
-    request:
-      proto: HTTP/1.1
-      proto_major: 1
-      proto_minor: 1
-      content_length: 0
-      transfer_encoding: []
-      trailer: {}
-      host: classic-00.dne-okta.com
-      remote_addr: ""
-      request_uri: ""
-      body: ""
-      form: {}
-      headers:
-        Accept:
-          - application/json
-        Authorization:
-          - SSWS REDACTED
-      url: https://classic-00.dne-okta.com/api/v1/groups?limit=200&q=testAcc_
-      method: GET
-    response:
-      proto: HTTP/2.0
-      proto_major: 2
-      proto_minor: 0
-      transfer_encoding: []
-      trailer: {}
-      content_length: -1
-      uncompressed: true
-      body: '[{"id":"00glnzlaszW9KoKt71d7","created":"2025-04-16T18:15:54.000Z","lastUpdated":"2025-04-16T18:15:54.000Z","lastMembershipUpdated":"2025-04-16T18:15:54.000Z","objectClass":["okta:user_group"],"type":"OKTA_GROUP","profile":{"name":"testAcc_4208174747  - Test 2","description":"testing, testing"},"_links":{"logo":[{"name":"medium","href":"https://op3static.oktacdn.com/assets/img/logos/groups/odyssey/okta-medium.30ce6d4085dff29412984e4c191bc874.png","type":"image/png"},{"name":"large","href":"https://op3static.oktacdn.com/assets/img/logos/groups/odyssey/okta-large.c3cb8cda8ae0add1b4fe928f5844dbe3.png","type":"image/png"}],"users":{"href":"https://classic-00.oktapreview.com/api/v1/groups/00glnzlaszW9KoKt71d7/users"},"apps":{"href":"https://classic-00.oktapreview.com/api/v1/groups/00glnzlaszW9KoKt71d7/apps"}}},{"id":"00glnze0yiLf8awh81d7","created":"2025-04-16T18:15:54.000Z","lastUpdated":"2025-04-16T18:15:54.000Z","lastMembershipUpdated":"2025-04-16T18:15:54.000Z","objectClass":["okta:user_group"],"type":"OKTA_GROUP","profile":{"name":"testAcc_4208174747 - Test 1","description":"testing, testing"},"_links":{"logo":[{"name":"medium","href":"https://op3static.oktacdn.com/assets/img/logos/groups/odyssey/okta-medium.30ce6d4085dff29412984e4c191bc874.png","type":"image/png"},{"name":"large","href":"https://op3static.oktacdn.com/assets/img/logos/groups/odyssey/okta-large.c3cb8cda8ae0add1b4fe928f5844dbe3.png","type":"image/png"}],"users":{"href":"https://classic-00.oktapreview.com/api/v1/groups/00glnze0yiLf8awh81d7/users"},"apps":{"href":"https://classic-00.oktapreview.com/api/v1/groups/00glnze0yiLf8awh81d7/apps"}}}]'
-      headers:
-        Accept-Ch:
-          - Sec-CH-UA-Platform-Version
-        Content-Type:
-          - application/json
-        Date:
-          - Wed, 16 Apr 2025 18:15:55 GMT
-        Referrer-Policy:
-          - strict-origin-when-cross-origin
-      status: 200 OK
-      code: 200
-      duration: 121.875875ms
-  - id: 18
-    request:
-      proto: HTTP/1.1
-      proto_major: 1
-      proto_minor: 1
-      content_length: 0
-      transfer_encoding: []
-      trailer: {}
-      host: classic-00.dne-okta.com
-      remote_addr: ""
-      request_uri: ""
-      body: ""
-      form: {}
-      headers:
-        Accept:
-          - application/json
-        Authorization:
-          - SSWS REDACTED
-      url: https://classic-00.dne-okta.com/api/v1/groups?filter=type+eq+%22APP_GROUP%22&limit=200
-      method: GET
-    response:
-      proto: HTTP/2.0
-      proto_major: 2
-      proto_minor: 0
-      transfer_encoding: []
-      trailer: {}
-      content_length: -1
-      uncompressed: true
-      body: '[]'
-      headers:
-        Accept-Ch:
-          - Sec-CH-UA-Platform-Version
-        Content-Type:
-          - application/json
-        Date:
-          - Wed, 16 Apr 2025 18:15:55 GMT
-        Link:
-          - <https://classic-00.dne-okta.com/api/v1/groups?limit=200&filter=type+eq+%22APP_GROUP%22>; rel="self"
-        Referrer-Policy:
-          - strict-origin-when-cross-origin
-      status: 200 OK
-      code: 200
-      duration: 130.029166ms
-  - id: 19
-    request:
-      proto: HTTP/1.1
-      proto_major: 1
-      proto_minor: 1
-      content_length: 0
-      transfer_encoding: []
-      trailer: {}
-      host: classic-00.dne-okta.com
-      remote_addr: ""
-      request_uri: ""
-      body: ""
-      form: {}
-      headers:
-        Accept:
-          - application/json
-        Authorization:
-          - SSWS REDACTED
-      url: https://classic-00.dne-okta.com/api/v1/groups/00glnze0yiLf8awh81d7
-      method: GET
-    response:
-      proto: HTTP/2.0
-      proto_major: 2
-      proto_minor: 0
-      transfer_encoding: []
-      trailer: {}
-      content_length: -1
-      uncompressed: true
-      body: '{"id":"00glnze0yiLf8awh81d7","created":"2025-04-16T18:15:54.000Z","lastUpdated":"2025-04-16T18:15:54.000Z","lastMembershipUpdated":"2025-04-16T18:15:54.000Z","objectClass":["okta:user_group"],"type":"OKTA_GROUP","profile":{"name":"testAcc_4208174747 - Test 1","description":"testing, testing"},"_links":{"logo":[{"name":"medium","href":"https://op3static.oktacdn.com/assets/img/logos/groups/odyssey/okta-medium.30ce6d4085dff29412984e4c191bc874.png","type":"image/png"},{"name":"large","href":"https://op3static.oktacdn.com/assets/img/logos/groups/odyssey/okta-large.c3cb8cda8ae0add1b4fe928f5844dbe3.png","type":"image/png"}],"users":{"href":"https://classic-00.oktapreview.com/api/v1/groups/00glnze0yiLf8awh81d7/users"},"apps":{"href":"https://classic-00.oktapreview.com/api/v1/groups/00glnze0yiLf8awh81d7/apps"}}}'
-      headers:
-        Accept-Ch:
-          - Sec-CH-UA-Platform-Version
-        Content-Type:
-          - application/json
-        Date:
-          - Wed, 16 Apr 2025 18:15:55 GMT
-        Referrer-Policy:
-          - strict-origin-when-cross-origin
-      status: 200 OK
-      code: 200
-      duration: 125.964833ms
-  - id: 20
-    request:
-      proto: HTTP/1.1
-      proto_major: 1
-      proto_minor: 1
-      content_length: 0
-      transfer_encoding: []
-      trailer: {}
-      host: classic-00.dne-okta.com
-      remote_addr: ""
-      request_uri: ""
-      body: ""
-      form: {}
-      headers:
-        Accept:
-          - application/json
-        Authorization:
-          - SSWS REDACTED
-      url: https://classic-00.dne-okta.com/api/v1/groups?filter=type+eq+%22BUILT_IN%22&limit=200
-      method: GET
-    response:
-      proto: HTTP/2.0
-      proto_major: 2
-      proto_minor: 0
-      transfer_encoding: []
-      trailer: {}
-      content_length: -1
-      uncompressed: true
-      body: '[{"id":"00g5ptm04tzNvyznP1d7","created":"2022-10-04T23:20:18.000Z","lastUpdated":"2022-10-04T23:20:18.000Z","lastMembershipUpdated":"2025-03-14T18:05:15.000Z","objectClass":["okta:user_group"],"type":"BUILT_IN","profile":{"name":"Everyone","description":"All users in your organization"},"_links":{"logo":[{"name":"medium","href":"https://op3static.oktacdn.com/assets/img/logos/groups/odyssey/okta-medium.30ce6d4085dff29412984e4c191bc874.png","type":"image/png"},{"name":"large","href":"https://op3static.oktacdn.com/assets/img/logos/groups/odyssey/okta-large.c3cb8cda8ae0add1b4fe928f5844dbe3.png","type":"image/png"}],"users":{"href":"https://classic-00.oktapreview.com/api/v1/groups/00g5ptm04tzNvyznP1d7/users"},"apps":{"href":"https://classic-00.oktapreview.com/api/v1/groups/00g5ptm04tzNvyznP1d7/apps"}}},{"id":"00g7kzzaumirVlz1c1d7","created":"2023-04-06T00:26:40.000Z","lastUpdated":"2023-04-06T00:26:40.000Z","lastMembershipUpdated":"2023-04-06T00:26:40.000Z","objectClass":["okta:user_group"],"type":"BUILT_IN","profile":{"name":"Okta Administrators","description":"Okta manages this group, which contains all administrators in your organization."},"_links":{"logo":[{"name":"medium","href":"https://op3static.oktacdn.com/assets/img/logos/groups/odyssey/okta-medium.30ce6d4085dff29412984e4c191bc874.png","type":"image/png"},{"name":"large","href":"https://op3static.oktacdn.com/assets/img/logos/groups/odyssey/okta-large.c3cb8cda8ae0add1b4fe928f5844dbe3.png","type":"image/png"}],"users":{"href":"https://classic-00.oktapreview.com/api/v1/groups/00g7kzzaumirVlz1c1d7/users"},"apps":{"href":"https://classic-00.oktapreview.com/api/v1/groups/00g7kzzaumirVlz1c1d7/apps"}}}]'
-      headers:
-        Accept-Ch:
-          - Sec-CH-UA-Platform-Version
-        Content-Type:
-          - application/json
-        Date:
-          - Wed, 16 Apr 2025 18:15:55 GMT
-        Link:
-          - <https://classic-00.dne-okta.com/api/v1/groups?limit=200&filter=type+eq+%22BUILT_IN%22>; rel="self"
-        Referrer-Policy:
-          - strict-origin-when-cross-origin
-      status: 200 OK
-      code: 200
-      duration: 109.791708ms
-  - id: 21
-    request:
-      proto: HTTP/1.1
-      proto_major: 1
-      proto_minor: 1
-      content_length: 0
-      transfer_encoding: []
-      trailer: {}
-      host: classic-00.dne-okta.com
-      remote_addr: ""
-      request_uri: ""
-      body: ""
-      form: {}
-      headers:
-        Accept:
-          - application/json
-        Authorization:
-          - SSWS REDACTED
-      url: https://classic-00.dne-okta.com/api/v1/groups?limit=200&q=testAcc_
-      method: GET
-    response:
-      proto: HTTP/2.0
-      proto_major: 2
-      proto_minor: 0
-      transfer_encoding: []
-      trailer: {}
-      content_length: -1
-      uncompressed: true
-      body: '[{"id":"00glnzlaszW9KoKt71d7","created":"2025-04-16T18:15:54.000Z","lastUpdated":"2025-04-16T18:15:54.000Z","lastMembershipUpdated":"2025-04-16T18:15:54.000Z","objectClass":["okta:user_group"],"type":"OKTA_GROUP","profile":{"name":"testAcc_4208174747  - Test 2","description":"testing, testing"},"_links":{"logo":[{"name":"medium","href":"https://op3static.oktacdn.com/assets/img/logos/groups/odyssey/okta-medium.30ce6d4085dff29412984e4c191bc874.png","type":"image/png"},{"name":"large","href":"https://op3static.oktacdn.com/assets/img/logos/groups/odyssey/okta-large.c3cb8cda8ae0add1b4fe928f5844dbe3.png","type":"image/png"}],"users":{"href":"https://classic-00.oktapreview.com/api/v1/groups/00glnzlaszW9KoKt71d7/users"},"apps":{"href":"https://classic-00.oktapreview.com/api/v1/groups/00glnzlaszW9KoKt71d7/apps"}}},{"id":"00glnze0yiLf8awh81d7","created":"2025-04-16T18:15:54.000Z","lastUpdated":"2025-04-16T18:15:54.000Z","lastMembershipUpdated":"2025-04-16T18:15:54.000Z","objectClass":["okta:user_group"],"type":"OKTA_GROUP","profile":{"name":"testAcc_4208174747 - Test 1","description":"testing, testing"},"_links":{"logo":[{"name":"medium","href":"https://op3static.oktacdn.com/assets/img/logos/groups/odyssey/okta-medium.30ce6d4085dff29412984e4c191bc874.png","type":"image/png"},{"name":"large","href":"https://op3static.oktacdn.com/assets/img/logos/groups/odyssey/okta-large.c3cb8cda8ae0add1b4fe928f5844dbe3.png","type":"image/png"}],"users":{"href":"https://classic-00.oktapreview.com/api/v1/groups/00glnze0yiLf8awh81d7/users"},"apps":{"href":"https://classic-00.oktapreview.com/api/v1/groups/00glnze0yiLf8awh81d7/apps"}}}]'
-      headers:
-        Accept-Ch:
-          - Sec-CH-UA-Platform-Version
-        Content-Type:
-          - application/json
-        Date:
-          - Wed, 16 Apr 2025 18:15:55 GMT
-        Referrer-Policy:
-          - strict-origin-when-cross-origin
-      status: 200 OK
-      code: 200
-      duration: 116.299ms
-  - id: 22
-    request:
-      proto: HTTP/1.1
-      proto_major: 1
-      proto_minor: 1
-      content_length: 0
-      transfer_encoding: []
-      trailer: {}
-      host: classic-00.dne-okta.com
-      remote_addr: ""
-      request_uri: ""
-      body: ""
-      form: {}
-      headers:
-        Accept:
-          - application/json
-        Authorization:
-          - SSWS REDACTED
-      url: https://classic-00.dne-okta.com/api/v1/groups?filter=type+eq+%22APP_GROUP%22&limit=200
-      method: GET
-    response:
-      proto: HTTP/2.0
-      proto_major: 2
-      proto_minor: 0
-      transfer_encoding: []
-      trailer: {}
-      content_length: -1
-      uncompressed: true
-      body: '[]'
-      headers:
-        Accept-Ch:
-          - Sec-CH-UA-Platform-Version
-        Content-Type:
-          - application/json
-        Date:
-          - Wed, 16 Apr 2025 18:15:55 GMT
-        Link:
-          - <https://classic-00.dne-okta.com/api/v1/groups?limit=200&filter=type+eq+%22APP_GROUP%22>; rel="self"
-        Referrer-Policy:
-          - strict-origin-when-cross-origin
-      status: 200 OK
-      code: 200
-      duration: 123.0935ms
-  - id: 23
-    request:
-      proto: HTTP/1.1
-      proto_major: 1
-      proto_minor: 1
-      content_length: 0
-      transfer_encoding: []
-      trailer: {}
-      host: classic-00.dne-okta.com
-      remote_addr: ""
-      request_uri: ""
-      body: ""
-      form: {}
-      headers:
-        Accept:
-          - application/json
-        Authorization:
-          - SSWS REDACTED
-      url: https://classic-00.dne-okta.com/api/v1/groups?filter=type+eq+%22APP_GROUP%22&limit=200
-      method: GET
-    response:
-      proto: HTTP/2.0
-      proto_major: 2
-      proto_minor: 0
-      transfer_encoding: []
-      trailer: {}
-      content_length: -1
-      uncompressed: true
-      body: '[]'
-      headers:
-        Accept-Ch:
-          - Sec-CH-UA-Platform-Version
-        Content-Type:
-          - application/json
-        Date:
-          - Wed, 16 Apr 2025 18:15:55 GMT
-        Link:
-          - <https://classic-00.dne-okta.com/api/v1/groups?limit=200&filter=type+eq+%22APP_GROUP%22>; rel="self"
-        Referrer-Policy:
-          - strict-origin-when-cross-origin
-      status: 200 OK
-      code: 200
-      duration: 107.948333ms
-  - id: 24
-    request:
-      proto: HTTP/1.1
-      proto_major: 1
-      proto_minor: 1
-      content_length: 0
-      transfer_encoding: []
-      trailer: {}
-      host: classic-00.dne-okta.com
-      remote_addr: ""
-      request_uri: ""
-      body: ""
-      form: {}
-      headers:
-        Accept:
-          - application/json
-        Authorization:
-          - SSWS REDACTED
-      url: https://classic-00.dne-okta.com/api/v1/groups?filter=type+eq+%22BUILT_IN%22&limit=200
-      method: GET
-    response:
-      proto: HTTP/2.0
-      proto_major: 2
-      proto_minor: 0
-      transfer_encoding: []
-      trailer: {}
-      content_length: -1
-      uncompressed: true
-      body: '[{"id":"00g5ptm04tzNvyznP1d7","created":"2022-10-04T23:20:18.000Z","lastUpdated":"2022-10-04T23:20:18.000Z","lastMembershipUpdated":"2025-03-14T18:05:15.000Z","objectClass":["okta:user_group"],"type":"BUILT_IN","profile":{"name":"Everyone","description":"All users in your organization"},"_links":{"logo":[{"name":"medium","href":"https://op3static.oktacdn.com/assets/img/logos/groups/odyssey/okta-medium.30ce6d4085dff29412984e4c191bc874.png","type":"image/png"},{"name":"large","href":"https://op3static.oktacdn.com/assets/img/logos/groups/odyssey/okta-large.c3cb8cda8ae0add1b4fe928f5844dbe3.png","type":"image/png"}],"users":{"href":"https://classic-00.oktapreview.com/api/v1/groups/00g5ptm04tzNvyznP1d7/users"},"apps":{"href":"https://classic-00.oktapreview.com/api/v1/groups/00g5ptm04tzNvyznP1d7/apps"}}},{"id":"00g7kzzaumirVlz1c1d7","created":"2023-04-06T00:26:40.000Z","lastUpdated":"2023-04-06T00:26:40.000Z","lastMembershipUpdated":"2023-04-06T00:26:40.000Z","objectClass":["okta:user_group"],"type":"BUILT_IN","profile":{"name":"Okta Administrators","description":"Okta manages this group, which contains all administrators in your organization."},"_links":{"logo":[{"name":"medium","href":"https://op3static.oktacdn.com/assets/img/logos/groups/odyssey/okta-medium.30ce6d4085dff29412984e4c191bc874.png","type":"image/png"},{"name":"large","href":"https://op3static.oktacdn.com/assets/img/logos/groups/odyssey/okta-large.c3cb8cda8ae0add1b4fe928f5844dbe3.png","type":"image/png"}],"users":{"href":"https://classic-00.oktapreview.com/api/v1/groups/00g7kzzaumirVlz1c1d7/users"},"apps":{"href":"https://classic-00.oktapreview.com/api/v1/groups/00g7kzzaumirVlz1c1d7/apps"}}}]'
-      headers:
-        Accept-Ch:
-          - Sec-CH-UA-Platform-Version
-        Content-Type:
-          - application/json
-        Date:
-          - Wed, 16 Apr 2025 18:15:55 GMT
-        Link:
-          - <https://classic-00.dne-okta.com/api/v1/groups?limit=200&filter=type+eq+%22BUILT_IN%22>; rel="self"
-        Referrer-Policy:
-          - strict-origin-when-cross-origin
-      status: 200 OK
-      code: 200
-      duration: 114.634417ms
-  - id: 25
-    request:
-      proto: HTTP/1.1
-      proto_major: 1
-      proto_minor: 1
-      content_length: 0
-      transfer_encoding: []
-      trailer: {}
-      host: classic-00.dne-okta.com
-      remote_addr: ""
-      request_uri: ""
-      body: ""
-      form: {}
-      headers:
-        Accept:
-          - application/json
-        Authorization:
-          - SSWS REDACTED
-      url: https://classic-00.dne-okta.com/api/v1/groups/00glnze0yiLf8awh81d7
-      method: GET
-    response:
-      proto: HTTP/2.0
-      proto_major: 2
-      proto_minor: 0
-      transfer_encoding: []
-      trailer: {}
-      content_length: -1
-      uncompressed: true
-      body: '{"id":"00glnze0yiLf8awh81d7","created":"2025-04-16T18:15:54.000Z","lastUpdated":"2025-04-16T18:15:54.000Z","lastMembershipUpdated":"2025-04-16T18:15:54.000Z","objectClass":["okta:user_group"],"type":"OKTA_GROUP","profile":{"name":"testAcc_4208174747 - Test 1","description":"testing, testing"},"_links":{"logo":[{"name":"medium","href":"https://op3static.oktacdn.com/assets/img/logos/groups/odyssey/okta-medium.30ce6d4085dff29412984e4c191bc874.png","type":"image/png"},{"name":"large","href":"https://op3static.oktacdn.com/assets/img/logos/groups/odyssey/okta-large.c3cb8cda8ae0add1b4fe928f5844dbe3.png","type":"image/png"}],"users":{"href":"https://classic-00.oktapreview.com/api/v1/groups/00glnze0yiLf8awh81d7/users"},"apps":{"href":"https://classic-00.oktapreview.com/api/v1/groups/00glnze0yiLf8awh81d7/apps"}}}'
-      headers:
-        Accept-Ch:
-          - Sec-CH-UA-Platform-Version
-        Content-Type:
-          - application/json
-        Date:
-          - Wed, 16 Apr 2025 18:15:55 GMT
-        Referrer-Policy:
-          - strict-origin-when-cross-origin
-      status: 200 OK
-      code: 200
-      duration: 116.494875ms
-  - id: 26
-    request:
-      proto: HTTP/1.1
-      proto_major: 1
-      proto_minor: 1
-      content_length: 0
-      transfer_encoding: []
-      trailer: {}
-      host: classic-00.dne-okta.com
-      remote_addr: ""
-      request_uri: ""
-      body: ""
-      form: {}
-      headers:
-        Accept:
-          - application/json
-        Authorization:
-          - SSWS REDACTED
-      url: https://classic-00.dne-okta.com/api/v1/groups?limit=200&q=testAcc_
-      method: GET
-    response:
-      proto: HTTP/2.0
-      proto_major: 2
-      proto_minor: 0
-      transfer_encoding: []
-      trailer: {}
-      content_length: -1
-      uncompressed: true
-      body: '[{"id":"00glnzlaszW9KoKt71d7","created":"2025-04-16T18:15:54.000Z","lastUpdated":"2025-04-16T18:15:54.000Z","lastMembershipUpdated":"2025-04-16T18:15:54.000Z","objectClass":["okta:user_group"],"type":"OKTA_GROUP","profile":{"name":"testAcc_4208174747  - Test 2","description":"testing, testing"},"_links":{"logo":[{"name":"medium","href":"https://op3static.oktacdn.com/assets/img/logos/groups/odyssey/okta-medium.30ce6d4085dff29412984e4c191bc874.png","type":"image/png"},{"name":"large","href":"https://op3static.oktacdn.com/assets/img/logos/groups/odyssey/okta-large.c3cb8cda8ae0add1b4fe928f5844dbe3.png","type":"image/png"}],"users":{"href":"https://classic-00.oktapreview.com/api/v1/groups/00glnzlaszW9KoKt71d7/users"},"apps":{"href":"https://classic-00.oktapreview.com/api/v1/groups/00glnzlaszW9KoKt71d7/apps"}}},{"id":"00glnze0yiLf8awh81d7","created":"2025-04-16T18:15:54.000Z","lastUpdated":"2025-04-16T18:15:54.000Z","lastMembershipUpdated":"2025-04-16T18:15:54.000Z","objectClass":["okta:user_group"],"type":"OKTA_GROUP","profile":{"name":"testAcc_4208174747 - Test 1","description":"testing, testing"},"_links":{"logo":[{"name":"medium","href":"https://op3static.oktacdn.com/assets/img/logos/groups/odyssey/okta-medium.30ce6d4085dff29412984e4c191bc874.png","type":"image/png"},{"name":"large","href":"https://op3static.oktacdn.com/assets/img/logos/groups/odyssey/okta-large.c3cb8cda8ae0add1b4fe928f5844dbe3.png","type":"image/png"}],"users":{"href":"https://classic-00.oktapreview.com/api/v1/groups/00glnze0yiLf8awh81d7/users"},"apps":{"href":"https://classic-00.oktapreview.com/api/v1/groups/00glnze0yiLf8awh81d7/apps"}}}]'
-      headers:
-        Accept-Ch:
-          - Sec-CH-UA-Platform-Version
-        Content-Type:
-          - application/json
-        Date:
-          - Wed, 16 Apr 2025 18:15:55 GMT
-        Referrer-Policy:
-          - strict-origin-when-cross-origin
-      status: 200 OK
-      code: 200
-      duration: 117.632125ms
-  - id: 27
-    request:
-      proto: HTTP/1.1
-      proto_major: 1
-      proto_minor: 1
-      content_length: 0
-      transfer_encoding: []
-      trailer: {}
-      host: classic-00.dne-okta.com
-      remote_addr: ""
-      request_uri: ""
-      body: ""
-      form: {}
-      headers:
-        Accept:
-          - application/json
-        Authorization:
-          - SSWS REDACTED
-      url: https://classic-00.dne-okta.com/api/v1/groups/00glnzlaszW9KoKt71d7
-      method: GET
-    response:
-      proto: HTTP/2.0
-      proto_major: 2
-      proto_minor: 0
-      transfer_encoding: []
-      trailer: {}
-      content_length: -1
-      uncompressed: true
-      body: '{"id":"00glnzlaszW9KoKt71d7","created":"2025-04-16T18:15:54.000Z","lastUpdated":"2025-04-16T18:15:54.000Z","lastMembershipUpdated":"2025-04-16T18:15:54.000Z","objectClass":["okta:user_group"],"type":"OKTA_GROUP","profile":{"name":"testAcc_4208174747  - Test 2","description":"testing, testing"},"_links":{"logo":[{"name":"medium","href":"https://op3static.oktacdn.com/assets/img/logos/groups/odyssey/okta-medium.30ce6d4085dff29412984e4c191bc874.png","type":"image/png"},{"name":"large","href":"https://op3static.oktacdn.com/assets/img/logos/groups/odyssey/okta-large.c3cb8cda8ae0add1b4fe928f5844dbe3.png","type":"image/png"}],"users":{"href":"https://classic-00.oktapreview.com/api/v1/groups/00glnzlaszW9KoKt71d7/users"},"apps":{"href":"https://classic-00.oktapreview.com/api/v1/groups/00glnzlaszW9KoKt71d7/apps"}}}'
-      headers:
-        Accept-Ch:
-          - Sec-CH-UA-Platform-Version
-        Content-Type:
-          - application/json
-        Date:
-          - Wed, 16 Apr 2025 18:15:55 GMT
-        Referrer-Policy:
-          - strict-origin-when-cross-origin
-      status: 200 OK
-      code: 200
-      duration: 119.772083ms
-  - id: 28
-    request:
-      proto: HTTP/1.1
-      proto_major: 1
-      proto_minor: 1
-      content_length: 0
-      transfer_encoding: []
-      trailer: {}
-      host: classic-00.dne-okta.com
-      remote_addr: ""
-      request_uri: ""
-      body: ""
-      form: {}
-      headers:
-        Accept:
-          - application/json
-        Authorization:
-          - SSWS REDACTED
-      url: https://classic-00.dne-okta.com/api/v1/groups?filter=type+eq+%22BUILT_IN%22&limit=200
-      method: GET
-    response:
-      proto: HTTP/2.0
-      proto_major: 2
-      proto_minor: 0
-      transfer_encoding: []
-      trailer: {}
-      content_length: -1
-      uncompressed: true
-      body: '[{"id":"00g5ptm04tzNvyznP1d7","created":"2022-10-04T23:20:18.000Z","lastUpdated":"2022-10-04T23:20:18.000Z","lastMembershipUpdated":"2025-03-14T18:05:15.000Z","objectClass":["okta:user_group"],"type":"BUILT_IN","profile":{"name":"Everyone","description":"All users in your organization"},"_links":{"logo":[{"name":"medium","href":"https://op3static.oktacdn.com/assets/img/logos/groups/odyssey/okta-medium.30ce6d4085dff29412984e4c191bc874.png","type":"image/png"},{"name":"large","href":"https://op3static.oktacdn.com/assets/img/logos/groups/odyssey/okta-large.c3cb8cda8ae0add1b4fe928f5844dbe3.png","type":"image/png"}],"users":{"href":"https://classic-00.oktapreview.com/api/v1/groups/00g5ptm04tzNvyznP1d7/users"},"apps":{"href":"https://classic-00.oktapreview.com/api/v1/groups/00g5ptm04tzNvyznP1d7/apps"}}},{"id":"00g7kzzaumirVlz1c1d7","created":"2023-04-06T00:26:40.000Z","lastUpdated":"2023-04-06T00:26:40.000Z","lastMembershipUpdated":"2023-04-06T00:26:40.000Z","objectClass":["okta:user_group"],"type":"BUILT_IN","profile":{"name":"Okta Administrators","description":"Okta manages this group, which contains all administrators in your organization."},"_links":{"logo":[{"name":"medium","href":"https://op3static.oktacdn.com/assets/img/logos/groups/odyssey/okta-medium.30ce6d4085dff29412984e4c191bc874.png","type":"image/png"},{"name":"large","href":"https://op3static.oktacdn.com/assets/img/logos/groups/odyssey/okta-large.c3cb8cda8ae0add1b4fe928f5844dbe3.png","type":"image/png"}],"users":{"href":"https://classic-00.oktapreview.com/api/v1/groups/00g7kzzaumirVlz1c1d7/users"},"apps":{"href":"https://classic-00.oktapreview.com/api/v1/groups/00g7kzzaumirVlz1c1d7/apps"}}}]'
-      headers:
-        Accept-Ch:
-          - Sec-CH-UA-Platform-Version
-        Content-Type:
-          - application/json
-        Date:
-          - Wed, 16 Apr 2025 18:15:55 GMT
-        Link:
-          - <https://classic-00.dne-okta.com/api/v1/groups?limit=200&filter=type+eq+%22BUILT_IN%22>; rel="self"
-        Referrer-Policy:
-          - strict-origin-when-cross-origin
-      status: 200 OK
-      code: 200
-      duration: 111.934083ms
-  - id: 29
-    request:
-      proto: HTTP/1.1
-      proto_major: 1
-      proto_minor: 1
-      content_length: 0
-      transfer_encoding: []
-      trailer: {}
-      host: classic-00.dne-okta.com
-      remote_addr: ""
-      request_uri: ""
-      body: ""
-      form: {}
-      headers:
-        Accept:
-          - application/json
-        Authorization:
-          - SSWS REDACTED
-      url: https://classic-00.dne-okta.com/api/v1/groups?filter=type+eq+%22APP_GROUP%22&limit=200
-      method: GET
-    response:
-      proto: HTTP/2.0
-      proto_major: 2
-      proto_minor: 0
-      transfer_encoding: []
-      trailer: {}
-      content_length: -1
-      uncompressed: true
-      body: '[]'
-      headers:
-        Accept-Ch:
-          - Sec-CH-UA-Platform-Version
-        Content-Type:
-          - application/json
-        Date:
-          - Wed, 16 Apr 2025 18:15:55 GMT
-        Link:
-          - <https://classic-00.dne-okta.com/api/v1/groups?limit=200&filter=type+eq+%22APP_GROUP%22>; rel="self"
-        Referrer-Policy:
-          - strict-origin-when-cross-origin
-      status: 200 OK
-      code: 200
-      duration: 111.960791ms
-  - id: 30
-    request:
-      proto: HTTP/1.1
-      proto_major: 1
-      proto_minor: 1
-      content_length: 0
-      transfer_encoding: []
-      trailer: {}
-      host: classic-00.dne-okta.com
-      remote_addr: ""
-      request_uri: ""
-      body: ""
-      form: {}
-      headers:
-        Accept:
-          - application/json
-        Authorization:
-          - SSWS REDACTED
-      url: https://classic-00.dne-okta.com/api/v1/groups?limit=200&q=testAcc_
-      method: GET
-    response:
-      proto: HTTP/2.0
-      proto_major: 2
-      proto_minor: 0
-      transfer_encoding: []
-      trailer: {}
-      content_length: -1
-      uncompressed: true
-      body: '[{"id":"00glnzlaszW9KoKt71d7","created":"2025-04-16T18:15:54.000Z","lastUpdated":"2025-04-16T18:15:54.000Z","lastMembershipUpdated":"2025-04-16T18:15:54.000Z","objectClass":["okta:user_group"],"type":"OKTA_GROUP","profile":{"name":"testAcc_4208174747  - Test 2","description":"testing, testing"},"_links":{"logo":[{"name":"medium","href":"https://op3static.oktacdn.com/assets/img/logos/groups/odyssey/okta-medium.30ce6d4085dff29412984e4c191bc874.png","type":"image/png"},{"name":"large","href":"https://op3static.oktacdn.com/assets/img/logos/groups/odyssey/okta-large.c3cb8cda8ae0add1b4fe928f5844dbe3.png","type":"image/png"}],"users":{"href":"https://classic-00.oktapreview.com/api/v1/groups/00glnzlaszW9KoKt71d7/users"},"apps":{"href":"https://classic-00.oktapreview.com/api/v1/groups/00glnzlaszW9KoKt71d7/apps"}}},{"id":"00glnze0yiLf8awh81d7","created":"2025-04-16T18:15:54.000Z","lastUpdated":"2025-04-16T18:15:54.000Z","lastMembershipUpdated":"2025-04-16T18:15:54.000Z","objectClass":["okta:user_group"],"type":"OKTA_GROUP","profile":{"name":"testAcc_4208174747 - Test 1","description":"testing, testing"},"_links":{"logo":[{"name":"medium","href":"https://op3static.oktacdn.com/assets/img/logos/groups/odyssey/okta-medium.30ce6d4085dff29412984e4c191bc874.png","type":"image/png"},{"name":"large","href":"https://op3static.oktacdn.com/assets/img/logos/groups/odyssey/okta-large.c3cb8cda8ae0add1b4fe928f5844dbe3.png","type":"image/png"}],"users":{"href":"https://classic-00.oktapreview.com/api/v1/groups/00glnze0yiLf8awh81d7/users"},"apps":{"href":"https://classic-00.oktapreview.com/api/v1/groups/00glnze0yiLf8awh81d7/apps"}}}]'
-      headers:
-        Accept-Ch:
-          - Sec-CH-UA-Platform-Version
-        Content-Type:
-          - application/json
-        Date:
-          - Wed, 16 Apr 2025 18:15:55 GMT
-        Referrer-Policy:
-          - strict-origin-when-cross-origin
-      status: 200 OK
-      code: 200
-      duration: 114.46775ms
-  - id: 31
-    request:
-      proto: HTTP/1.1
-      proto_major: 1
-      proto_minor: 1
-      content_length: 0
-      transfer_encoding: []
-      trailer: {}
-      host: classic-00.dne-okta.com
-      remote_addr: ""
-      request_uri: ""
-      body: ""
-      form: {}
-      headers:
-        Accept:
-          - application/json
-        Authorization:
-          - SSWS REDACTED
-      url: https://classic-00.dne-okta.com/api/v1/groups?filter=type+eq+%22APP_GROUP%22&limit=200
-      method: GET
-    response:
-      proto: HTTP/2.0
-      proto_major: 2
-      proto_minor: 0
-      transfer_encoding: []
-      trailer: {}
-      content_length: -1
-      uncompressed: true
-      body: '[]'
-      headers:
-        Accept-Ch:
-          - Sec-CH-UA-Platform-Version
-        Content-Type:
-          - application/json
-        Date:
-          - Wed, 16 Apr 2025 18:15:56 GMT
-        Link:
-          - <https://classic-00.dne-okta.com/api/v1/groups?limit=200&filter=type+eq+%22APP_GROUP%22>; rel="self"
-        Referrer-Policy:
-          - strict-origin-when-cross-origin
-      status: 200 OK
-      code: 200
-      duration: 109.118208ms
-  - id: 32
-    request:
-      proto: HTTP/1.1
-      proto_major: 1
-      proto_minor: 1
-      content_length: 0
-      transfer_encoding: []
-      trailer: {}
-      host: classic-00.dne-okta.com
-      remote_addr: ""
-      request_uri: ""
-      body: ""
-      form: {}
-      headers:
-        Accept:
-          - application/json
-        Authorization:
-          - SSWS REDACTED
-      url: https://classic-00.dne-okta.com/api/v1/groups?limit=200&q=testAcc_
-      method: GET
-    response:
-      proto: HTTP/2.0
-      proto_major: 2
-      proto_minor: 0
-      transfer_encoding: []
-      trailer: {}
-      content_length: -1
-      uncompressed: true
-      body: '[{"id":"00glnzlaszW9KoKt71d7","created":"2025-04-16T18:15:54.000Z","lastUpdated":"2025-04-16T18:15:54.000Z","lastMembershipUpdated":"2025-04-16T18:15:54.000Z","objectClass":["okta:user_group"],"type":"OKTA_GROUP","profile":{"name":"testAcc_4208174747  - Test 2","description":"testing, testing"},"_links":{"logo":[{"name":"medium","href":"https://op3static.oktacdn.com/assets/img/logos/groups/odyssey/okta-medium.30ce6d4085dff29412984e4c191bc874.png","type":"image/png"},{"name":"large","href":"https://op3static.oktacdn.com/assets/img/logos/groups/odyssey/okta-large.c3cb8cda8ae0add1b4fe928f5844dbe3.png","type":"image/png"}],"users":{"href":"https://classic-00.oktapreview.com/api/v1/groups/00glnzlaszW9KoKt71d7/users"},"apps":{"href":"https://classic-00.oktapreview.com/api/v1/groups/00glnzlaszW9KoKt71d7/apps"}}},{"id":"00glnze0yiLf8awh81d7","created":"2025-04-16T18:15:54.000Z","lastUpdated":"2025-04-16T18:15:54.000Z","lastMembershipUpdated":"2025-04-16T18:15:54.000Z","objectClass":["okta:user_group"],"type":"OKTA_GROUP","profile":{"name":"testAcc_4208174747 - Test 1","description":"testing, testing"},"_links":{"logo":[{"name":"medium","href":"https://op3static.oktacdn.com/assets/img/logos/groups/odyssey/okta-medium.30ce6d4085dff29412984e4c191bc874.png","type":"image/png"},{"name":"large","href":"https://op3static.oktacdn.com/assets/img/logos/groups/odyssey/okta-large.c3cb8cda8ae0add1b4fe928f5844dbe3.png","type":"image/png"}],"users":{"href":"https://classic-00.oktapreview.com/api/v1/groups/00glnze0yiLf8awh81d7/users"},"apps":{"href":"https://classic-00.oktapreview.com/api/v1/groups/00glnze0yiLf8awh81d7/apps"}}}]'
-      headers:
-        Accept-Ch:
-          - Sec-CH-UA-Platform-Version
-        Content-Type:
-          - application/json
-        Date:
-          - Wed, 16 Apr 2025 18:15:56 GMT
-        Referrer-Policy:
-          - strict-origin-when-cross-origin
-      status: 200 OK
-      code: 200
-      duration: 110.486792ms
-  - id: 33
-    request:
-      proto: HTTP/1.1
-      proto_major: 1
-      proto_minor: 1
-      content_length: 0
-      transfer_encoding: []
-      trailer: {}
-      host: classic-00.dne-okta.com
-      remote_addr: ""
-      request_uri: ""
-      body: ""
-      form: {}
-      headers:
-        Accept:
-          - application/json
-        Authorization:
-          - SSWS REDACTED
-      url: https://classic-00.dne-okta.com/api/v1/groups?filter=type+eq+%22BUILT_IN%22&limit=200
-      method: GET
-    response:
-      proto: HTTP/2.0
-      proto_major: 2
-      proto_minor: 0
-      transfer_encoding: []
-      trailer: {}
-      content_length: -1
-      uncompressed: true
-      body: '[{"id":"00g5ptm04tzNvyznP1d7","created":"2022-10-04T23:20:18.000Z","lastUpdated":"2022-10-04T23:20:18.000Z","lastMembershipUpdated":"2025-03-14T18:05:15.000Z","objectClass":["okta:user_group"],"type":"BUILT_IN","profile":{"name":"Everyone","description":"All users in your organization"},"_links":{"logo":[{"name":"medium","href":"https://op3static.oktacdn.com/assets/img/logos/groups/odyssey/okta-medium.30ce6d4085dff29412984e4c191bc874.png","type":"image/png"},{"name":"large","href":"https://op3static.oktacdn.com/assets/img/logos/groups/odyssey/okta-large.c3cb8cda8ae0add1b4fe928f5844dbe3.png","type":"image/png"}],"users":{"href":"https://classic-00.oktapreview.com/api/v1/groups/00g5ptm04tzNvyznP1d7/users"},"apps":{"href":"https://classic-00.oktapreview.com/api/v1/groups/00g5ptm04tzNvyznP1d7/apps"}}},{"id":"00g7kzzaumirVlz1c1d7","created":"2023-04-06T00:26:40.000Z","lastUpdated":"2023-04-06T00:26:40.000Z","lastMembershipUpdated":"2023-04-06T00:26:40.000Z","objectClass":["okta:user_group"],"type":"BUILT_IN","profile":{"name":"Okta Administrators","description":"Okta manages this group, which contains all administrators in your organization."},"_links":{"logo":[{"name":"medium","href":"https://op3static.oktacdn.com/assets/img/logos/groups/odyssey/okta-medium.30ce6d4085dff29412984e4c191bc874.png","type":"image/png"},{"name":"large","href":"https://op3static.oktacdn.com/assets/img/logos/groups/odyssey/okta-large.c3cb8cda8ae0add1b4fe928f5844dbe3.png","type":"image/png"}],"users":{"href":"https://classic-00.oktapreview.com/api/v1/groups/00g7kzzaumirVlz1c1d7/users"},"apps":{"href":"https://classic-00.oktapreview.com/api/v1/groups/00g7kzzaumirVlz1c1d7/apps"}}}]'
-      headers:
-        Accept-Ch:
-          - Sec-CH-UA-Platform-Version
-        Content-Type:
-          - application/json
-        Date:
-          - Wed, 16 Apr 2025 18:15:56 GMT
-        Link:
-          - <https://classic-00.dne-okta.com/api/v1/groups?limit=200&filter=type+eq+%22BUILT_IN%22>; rel="self"
-        Referrer-Policy:
-          - strict-origin-when-cross-origin
-      status: 200 OK
-      code: 200
-      duration: 115.466333ms
-  - id: 34
-    request:
-      proto: HTTP/1.1
-      proto_major: 1
-      proto_minor: 1
-      content_length: 0
-      transfer_encoding: []
-      trailer: {}
-      host: classic-00.dne-okta.com
-      remote_addr: ""
-      request_uri: ""
-      body: ""
-      form: {}
-      headers:
-        Accept:
-          - application/json
-        Authorization:
-          - SSWS REDACTED
-      url: https://classic-00.dne-okta.com/api/v1/groups/00glnze0yiLf8awh81d7
-      method: GET
-    response:
-      proto: HTTP/2.0
-      proto_major: 2
-      proto_minor: 0
-      transfer_encoding: []
-      trailer: {}
-      content_length: -1
-      uncompressed: true
-      body: '{"id":"00glnze0yiLf8awh81d7","created":"2025-04-16T18:15:54.000Z","lastUpdated":"2025-04-16T18:15:54.000Z","lastMembershipUpdated":"2025-04-16T18:15:54.000Z","objectClass":["okta:user_group"],"type":"OKTA_GROUP","profile":{"name":"testAcc_4208174747 - Test 1","description":"testing, testing"},"_links":{"logo":[{"name":"medium","href":"https://op3static.oktacdn.com/assets/img/logos/groups/odyssey/okta-medium.30ce6d4085dff29412984e4c191bc874.png","type":"image/png"},{"name":"large","href":"https://op3static.oktacdn.com/assets/img/logos/groups/odyssey/okta-large.c3cb8cda8ae0add1b4fe928f5844dbe3.png","type":"image/png"}],"users":{"href":"https://classic-00.oktapreview.com/api/v1/groups/00glnze0yiLf8awh81d7/users"},"apps":{"href":"https://classic-00.oktapreview.com/api/v1/groups/00glnze0yiLf8awh81d7/apps"}}}'
-      headers:
-        Accept-Ch:
-          - Sec-CH-UA-Platform-Version
-        Content-Type:
-          - application/json
-        Date:
-          - Wed, 16 Apr 2025 18:15:56 GMT
-        Referrer-Policy:
-          - strict-origin-when-cross-origin
-      status: 200 OK
-      code: 200
-      duration: 100.494417ms
-  - id: 35
-    request:
-      proto: HTTP/1.1
-      proto_major: 1
-      proto_minor: 1
-      content_length: 0
-      transfer_encoding: []
-      trailer: {}
-      host: classic-00.dne-okta.com
-      remote_addr: ""
-      request_uri: ""
-      body: ""
-      form: {}
-      headers:
-        Accept:
-          - application/json
-        Authorization:
-          - SSWS REDACTED
-      url: https://classic-00.dne-okta.com/api/v1/groups?filter=type+eq+%22BUILT_IN%22&limit=200
-      method: GET
-    response:
-      proto: HTTP/2.0
-      proto_major: 2
-      proto_minor: 0
-      transfer_encoding: []
-      trailer: {}
-      content_length: -1
-      uncompressed: true
-      body: '[{"id":"00g5ptm04tzNvyznP1d7","created":"2022-10-04T23:20:18.000Z","lastUpdated":"2022-10-04T23:20:18.000Z","lastMembershipUpdated":"2025-03-14T18:05:15.000Z","objectClass":["okta:user_group"],"type":"BUILT_IN","profile":{"name":"Everyone","description":"All users in your organization"},"_links":{"logo":[{"name":"medium","href":"https://op3static.oktacdn.com/assets/img/logos/groups/odyssey/okta-medium.30ce6d4085dff29412984e4c191bc874.png","type":"image/png"},{"name":"large","href":"https://op3static.oktacdn.com/assets/img/logos/groups/odyssey/okta-large.c3cb8cda8ae0add1b4fe928f5844dbe3.png","type":"image/png"}],"users":{"href":"https://classic-00.oktapreview.com/api/v1/groups/00g5ptm04tzNvyznP1d7/users"},"apps":{"href":"https://classic-00.oktapreview.com/api/v1/groups/00g5ptm04tzNvyznP1d7/apps"}}},{"id":"00g7kzzaumirVlz1c1d7","created":"2023-04-06T00:26:40.000Z","lastUpdated":"2023-04-06T00:26:40.000Z","lastMembershipUpdated":"2023-04-06T00:26:40.000Z","objectClass":["okta:user_group"],"type":"BUILT_IN","profile":{"name":"Okta Administrators","description":"Okta manages this group, which contains all administrators in your organization."},"_links":{"logo":[{"name":"medium","href":"https://op3static.oktacdn.com/assets/img/logos/groups/odyssey/okta-medium.30ce6d4085dff29412984e4c191bc874.png","type":"image/png"},{"name":"large","href":"https://op3static.oktacdn.com/assets/img/logos/groups/odyssey/okta-large.c3cb8cda8ae0add1b4fe928f5844dbe3.png","type":"image/png"}],"users":{"href":"https://classic-00.oktapreview.com/api/v1/groups/00g7kzzaumirVlz1c1d7/users"},"apps":{"href":"https://classic-00.oktapreview.com/api/v1/groups/00g7kzzaumirVlz1c1d7/apps"}}}]'
-      headers:
-        Accept-Ch:
-          - Sec-CH-UA-Platform-Version
-        Content-Type:
-          - application/json
-        Date:
-          - Wed, 16 Apr 2025 18:15:56 GMT
-        Link:
-          - <https://classic-00.dne-okta.com/api/v1/groups?limit=200&filter=type+eq+%22BUILT_IN%22>; rel="self"
-        Referrer-Policy:
-          - strict-origin-when-cross-origin
-      status: 200 OK
-      code: 200
-      duration: 104.674125ms
-  - id: 36
-    request:
-      proto: HTTP/1.1
-      proto_major: 1
-      proto_minor: 1
-      content_length: 0
-      transfer_encoding: []
-      trailer: {}
-      host: classic-00.dne-okta.com
-      remote_addr: ""
-      request_uri: ""
-      body: ""
-      form: {}
-      headers:
-        Accept:
-          - application/json
-        Authorization:
-          - SSWS REDACTED
-      url: https://classic-00.dne-okta.com/api/v1/groups?filter=type+eq+%22APP_GROUP%22&limit=200
-      method: GET
-    response:
-      proto: HTTP/2.0
-      proto_major: 2
-      proto_minor: 0
-      transfer_encoding: []
-      trailer: {}
-      content_length: -1
-      uncompressed: true
-      body: '[]'
-      headers:
-        Accept-Ch:
-          - Sec-CH-UA-Platform-Version
-        Content-Type:
-          - application/json
-        Date:
-          - Wed, 16 Apr 2025 18:15:56 GMT
-        Link:
-          - <https://classic-00.dne-okta.com/api/v1/groups?limit=200&filter=type+eq+%22APP_GROUP%22>; rel="self"
-        Referrer-Policy:
-          - strict-origin-when-cross-origin
-      status: 200 OK
-      code: 200
-      duration: 108.801625ms
-  - id: 37
-    request:
-      proto: HTTP/1.1
-      proto_major: 1
-      proto_minor: 1
-      content_length: 0
-      transfer_encoding: []
-      trailer: {}
-      host: classic-00.dne-okta.com
-      remote_addr: ""
-      request_uri: ""
-      body: ""
-      form: {}
-      headers:
-        Accept:
-          - application/json
-        Authorization:
-          - SSWS REDACTED
-      url: https://classic-00.dne-okta.com/api/v1/groups/00glnzlaszW9KoKt71d7
-      method: GET
-    response:
-      proto: HTTP/2.0
-      proto_major: 2
-      proto_minor: 0
-      transfer_encoding: []
-      trailer: {}
-      content_length: -1
-      uncompressed: true
-      body: '{"id":"00glnzlaszW9KoKt71d7","created":"2025-04-16T18:15:54.000Z","lastUpdated":"2025-04-16T18:15:54.000Z","lastMembershipUpdated":"2025-04-16T18:15:54.000Z","objectClass":["okta:user_group"],"type":"OKTA_GROUP","profile":{"name":"testAcc_4208174747  - Test 2","description":"testing, testing"},"_links":{"logo":[{"name":"medium","href":"https://op3static.oktacdn.com/assets/img/logos/groups/odyssey/okta-medium.30ce6d4085dff29412984e4c191bc874.png","type":"image/png"},{"name":"large","href":"https://op3static.oktacdn.com/assets/img/logos/groups/odyssey/okta-large.c3cb8cda8ae0add1b4fe928f5844dbe3.png","type":"image/png"}],"users":{"href":"https://classic-00.oktapreview.com/api/v1/groups/00glnzlaszW9KoKt71d7/users"},"apps":{"href":"https://classic-00.oktapreview.com/api/v1/groups/00glnzlaszW9KoKt71d7/apps"}}}'
-      headers:
-        Accept-Ch:
-          - Sec-CH-UA-Platform-Version
-        Content-Type:
-          - application/json
-        Date:
-          - Wed, 16 Apr 2025 18:15:56 GMT
-        Referrer-Policy:
-          - strict-origin-when-cross-origin
-      status: 200 OK
-      code: 200
-      duration: 111.4795ms
-  - id: 38
-    request:
-      proto: HTTP/1.1
-      proto_major: 1
-      proto_minor: 1
-      content_length: 0
-      transfer_encoding: []
-      trailer: {}
-      host: classic-00.dne-okta.com
-      remote_addr: ""
-      request_uri: ""
-      body: ""
-      form: {}
-      headers:
-        Accept:
-          - application/json
-        Authorization:
-          - SSWS REDACTED
-      url: https://classic-00.dne-okta.com/api/v1/groups?limit=200&q=testAcc_
-      method: GET
-    response:
-      proto: HTTP/2.0
-      proto_major: 2
-      proto_minor: 0
-      transfer_encoding: []
-      trailer: {}
-      content_length: -1
-      uncompressed: true
-      body: '[{"id":"00glnzlaszW9KoKt71d7","created":"2025-04-16T18:15:54.000Z","lastUpdated":"2025-04-16T18:15:54.000Z","lastMembershipUpdated":"2025-04-16T18:15:54.000Z","objectClass":["okta:user_group"],"type":"OKTA_GROUP","profile":{"name":"testAcc_4208174747  - Test 2","description":"testing, testing"},"_links":{"logo":[{"name":"medium","href":"https://op3static.oktacdn.com/assets/img/logos/groups/odyssey/okta-medium.30ce6d4085dff29412984e4c191bc874.png","type":"image/png"},{"name":"large","href":"https://op3static.oktacdn.com/assets/img/logos/groups/odyssey/okta-large.c3cb8cda8ae0add1b4fe928f5844dbe3.png","type":"image/png"}],"users":{"href":"https://classic-00.oktapreview.com/api/v1/groups/00glnzlaszW9KoKt71d7/users"},"apps":{"href":"https://classic-00.oktapreview.com/api/v1/groups/00glnzlaszW9KoKt71d7/apps"}}},{"id":"00glnze0yiLf8awh81d7","created":"2025-04-16T18:15:54.000Z","lastUpdated":"2025-04-16T18:15:54.000Z","lastMembershipUpdated":"2025-04-16T18:15:54.000Z","objectClass":["okta:user_group"],"type":"OKTA_GROUP","profile":{"name":"testAcc_4208174747 - Test 1","description":"testing, testing"},"_links":{"logo":[{"name":"medium","href":"https://op3static.oktacdn.com/assets/img/logos/groups/odyssey/okta-medium.30ce6d4085dff29412984e4c191bc874.png","type":"image/png"},{"name":"large","href":"https://op3static.oktacdn.com/assets/img/logos/groups/odyssey/okta-large.c3cb8cda8ae0add1b4fe928f5844dbe3.png","type":"image/png"}],"users":{"href":"https://classic-00.oktapreview.com/api/v1/groups/00glnze0yiLf8awh81d7/users"},"apps":{"href":"https://classic-00.oktapreview.com/api/v1/groups/00glnze0yiLf8awh81d7/apps"}}}]'
-      headers:
-        Accept-Ch:
-          - Sec-CH-UA-Platform-Version
-        Content-Type:
-          - application/json
-        Date:
-          - Wed, 16 Apr 2025 18:15:56 GMT
-        Referrer-Policy:
-          - strict-origin-when-cross-origin
-      status: 200 OK
-      code: 200
-      duration: 124.666ms
-  - id: 39
-    request:
-      proto: HTTP/1.1
-      proto_major: 1
-      proto_minor: 1
-      content_length: 0
-      transfer_encoding: []
-      trailer: {}
-      host: classic-00.dne-okta.com
-      remote_addr: ""
-      request_uri: ""
-      body: ""
-      form: {}
-      headers:
-        Accept:
-          - application/json
-        Authorization:
-          - SSWS REDACTED
-      url: https://classic-00.dne-okta.com/api/v1/groups?filter=type+eq+%22APP_GROUP%22&limit=200
-      method: GET
-    response:
-      proto: HTTP/2.0
-      proto_major: 2
-      proto_minor: 0
-      transfer_encoding: []
-      trailer: {}
-      content_length: -1
-      uncompressed: true
-      body: '[]'
-      headers:
-        Accept-Ch:
-          - Sec-CH-UA-Platform-Version
-        Content-Type:
-          - application/json
-        Date:
-          - Wed, 16 Apr 2025 18:15:56 GMT
-        Link:
-          - <https://classic-00.dne-okta.com/api/v1/groups?limit=200&filter=type+eq+%22APP_GROUP%22>; rel="self"
-        Referrer-Policy:
-          - strict-origin-when-cross-origin
-      status: 200 OK
-      code: 200
-      duration: 114.7485ms
-  - id: 40
-    request:
-      proto: HTTP/1.1
-      proto_major: 1
-      proto_minor: 1
-      content_length: 0
-      transfer_encoding: []
-      trailer: {}
-      host: classic-00.dne-okta.com
-      remote_addr: ""
-      request_uri: ""
-      body: ""
-      form: {}
-      headers:
-        Accept:
-          - application/json
-        Authorization:
-          - SSWS REDACTED
-      url: https://classic-00.dne-okta.com/api/v1/groups?filter=type+eq+%22BUILT_IN%22&limit=200
-      method: GET
-    response:
-      proto: HTTP/2.0
-      proto_major: 2
-      proto_minor: 0
-      transfer_encoding: []
-      trailer: {}
-      content_length: -1
-      uncompressed: true
-      body: '[{"id":"00g5ptm04tzNvyznP1d7","created":"2022-10-04T23:20:18.000Z","lastUpdated":"2022-10-04T23:20:18.000Z","lastMembershipUpdated":"2025-03-14T18:05:15.000Z","objectClass":["okta:user_group"],"type":"BUILT_IN","profile":{"name":"Everyone","description":"All users in your organization"},"_links":{"logo":[{"name":"medium","href":"https://op3static.oktacdn.com/assets/img/logos/groups/odyssey/okta-medium.30ce6d4085dff29412984e4c191bc874.png","type":"image/png"},{"name":"large","href":"https://op3static.oktacdn.com/assets/img/logos/groups/odyssey/okta-large.c3cb8cda8ae0add1b4fe928f5844dbe3.png","type":"image/png"}],"users":{"href":"https://classic-00.oktapreview.com/api/v1/groups/00g5ptm04tzNvyznP1d7/users"},"apps":{"href":"https://classic-00.oktapreview.com/api/v1/groups/00g5ptm04tzNvyznP1d7/apps"}}},{"id":"00g7kzzaumirVlz1c1d7","created":"2023-04-06T00:26:40.000Z","lastUpdated":"2023-04-06T00:26:40.000Z","lastMembershipUpdated":"2023-04-06T00:26:40.000Z","objectClass":["okta:user_group"],"type":"BUILT_IN","profile":{"name":"Okta Administrators","description":"Okta manages this group, which contains all administrators in your organization."},"_links":{"logo":[{"name":"medium","href":"https://op3static.oktacdn.com/assets/img/logos/groups/odyssey/okta-medium.30ce6d4085dff29412984e4c191bc874.png","type":"image/png"},{"name":"large","href":"https://op3static.oktacdn.com/assets/img/logos/groups/odyssey/okta-large.c3cb8cda8ae0add1b4fe928f5844dbe3.png","type":"image/png"}],"users":{"href":"https://classic-00.oktapreview.com/api/v1/groups/00g7kzzaumirVlz1c1d7/users"},"apps":{"href":"https://classic-00.oktapreview.com/api/v1/groups/00g7kzzaumirVlz1c1d7/apps"}}}]'
-      headers:
-        Accept-Ch:
-          - Sec-CH-UA-Platform-Version
-        Content-Type:
-          - application/json
-        Date:
-          - Wed, 16 Apr 2025 18:15:56 GMT
-        Link:
-          - <https://classic-00.dne-okta.com/api/v1/groups?limit=200&filter=type+eq+%22BUILT_IN%22>; rel="self"
-        Referrer-Policy:
-          - strict-origin-when-cross-origin
-      status: 200 OK
-      code: 200
-      duration: 115.149791ms
-  - id: 41
-    request:
-      proto: HTTP/1.1
-      proto_major: 1
-      proto_minor: 1
-      content_length: 0
-      transfer_encoding: []
-      trailer: {}
-      host: classic-00.dne-okta.com
-      remote_addr: ""
-      request_uri: ""
-      body: ""
-      form: {}
-      headers:
-        Accept:
-          - application/json
-        Authorization:
-          - SSWS REDACTED
-      url: https://classic-00.dne-okta.com/api/v1/groups?limit=200&q=testAcc_
-      method: GET
-    response:
-      proto: HTTP/2.0
-      proto_major: 2
-      proto_minor: 0
-      transfer_encoding: []
-      trailer: {}
-      content_length: -1
-      uncompressed: true
-      body: '[{"id":"00glnzlaszW9KoKt71d7","created":"2025-04-16T18:15:54.000Z","lastUpdated":"2025-04-16T18:15:54.000Z","lastMembershipUpdated":"2025-04-16T18:15:54.000Z","objectClass":["okta:user_group"],"type":"OKTA_GROUP","profile":{"name":"testAcc_4208174747  - Test 2","description":"testing, testing"},"_links":{"logo":[{"name":"medium","href":"https://op3static.oktacdn.com/assets/img/logos/groups/odyssey/okta-medium.30ce6d4085dff29412984e4c191bc874.png","type":"image/png"},{"name":"large","href":"https://op3static.oktacdn.com/assets/img/logos/groups/odyssey/okta-large.c3cb8cda8ae0add1b4fe928f5844dbe3.png","type":"image/png"}],"users":{"href":"https://classic-00.oktapreview.com/api/v1/groups/00glnzlaszW9KoKt71d7/users"},"apps":{"href":"https://classic-00.oktapreview.com/api/v1/groups/00glnzlaszW9KoKt71d7/apps"}}},{"id":"00glnze0yiLf8awh81d7","created":"2025-04-16T18:15:54.000Z","lastUpdated":"2025-04-16T18:15:54.000Z","lastMembershipUpdated":"2025-04-16T18:15:54.000Z","objectClass":["okta:user_group"],"type":"OKTA_GROUP","profile":{"name":"testAcc_4208174747 - Test 1","description":"testing, testing"},"_links":{"logo":[{"name":"medium","href":"https://op3static.oktacdn.com/assets/img/logos/groups/odyssey/okta-medium.30ce6d4085dff29412984e4c191bc874.png","type":"image/png"},{"name":"large","href":"https://op3static.oktacdn.com/assets/img/logos/groups/odyssey/okta-large.c3cb8cda8ae0add1b4fe928f5844dbe3.png","type":"image/png"}],"users":{"href":"https://classic-00.oktapreview.com/api/v1/groups/00glnze0yiLf8awh81d7/users"},"apps":{"href":"https://classic-00.oktapreview.com/api/v1/groups/00glnze0yiLf8awh81d7/apps"}}}]'
-      headers:
-        Accept-Ch:
-          - Sec-CH-UA-Platform-Version
-        Content-Type:
-          - application/json
-        Date:
-          - Wed, 16 Apr 2025 18:15:56 GMT
-        Referrer-Policy:
-          - strict-origin-when-cross-origin
-      status: 200 OK
-      code: 200
-      duration: 121.0425ms
-  - id: 42
-    request:
-      proto: HTTP/1.1
-      proto_major: 1
-      proto_minor: 1
-      content_length: 0
-      transfer_encoding: []
-      trailer: {}
-      host: classic-00.dne-okta.com
-      remote_addr: ""
-      request_uri: ""
-      body: ""
-      form: {}
-      headers:
-        Accept:
-          - application/json
-        Authorization:
-          - SSWS REDACTED
-      url: https://classic-00.dne-okta.com/api/v1/groups/00glnze0yiLf8awh81d7
-      method: DELETE
-    response:
-      proto: HTTP/2.0
-      proto_major: 2
-      proto_minor: 0
-      transfer_encoding: []
-      trailer: {}
-      content_length: 0
-      uncompressed: false
-      body: ""
-      headers:
-        Accept-Ch:
-          - Sec-CH-UA-Platform-Version
-        Date:
-          - Wed, 16 Apr 2025 18:15:57 GMT
-        Referrer-Policy:
-          - strict-origin-when-cross-origin
-      status: 204 No Content
-      code: 204
-      duration: 167.801584ms
-  - id: 43
-    request:
-      proto: HTTP/1.1
-      proto_major: 1
-      proto_minor: 1
-      content_length: 0
-      transfer_encoding: []
-      trailer: {}
-      host: classic-00.dne-okta.com
-      remote_addr: ""
-      request_uri: ""
-      body: ""
-      form: {}
-      headers:
-        Accept:
-          - application/json
-        Authorization:
-          - SSWS REDACTED
-      url: https://classic-00.dne-okta.com/api/v1/groups/00glnzlaszW9KoKt71d7
-      method: DELETE
-    response:
-      proto: HTTP/2.0
-      proto_major: 2
-      proto_minor: 0
-      transfer_encoding: []
-      trailer: {}
-      content_length: 0
-      uncompressed: false
-      body: ""
-      headers:
-        Accept-Ch:
-          - Sec-CH-UA-Platform-Version
-        Date:
-          - Wed, 16 Apr 2025 18:15:57 GMT
-        Referrer-Policy:
-          - strict-origin-when-cross-origin
-      status: 204 No Content
-      code: 204
-      duration: 177.410333ms
->>>>>>> 76a9895d
+        duration: 1.128108458s